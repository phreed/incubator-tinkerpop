--- conflicted
+++ resolved
@@ -138,27 +138,16 @@
 
     @Test
     public void shouldAuthenticateWithDefaults() throws Exception {
-<<<<<<< HEAD
-        final Cluster cluster = TestClientFactory.build().jaasEntry(TESTCONSOLE)
-                .protocol(kdcServer.serverPrincipalName).addContactPoint(kdcServer.gremlinHostname).create();
-=======
-        final Cluster cluster = TestClientFactory.build(kdcServer.hostname).jaasEntry(TESTCONSOLE)
-                .protocol(kdcServer.serverPrincipalName).create();
->>>>>>> 247d097d
+        final Cluster cluster = TestClientFactory.build().jaasEntry(TESTCONSOLE)
+                .protocol(kdcServer.serverPrincipalName).addContactPoint(kdcServer.gremlinHostname).create();
         final Client client = cluster.connect();
         assertConnection(cluster, client);
     }
 
     @Test
-<<<<<<< HEAD
     public void shouldFailWithoutClientJaasEntry() throws Exception {
         final Cluster cluster = TestClientFactory.build().protocol(kdcServer.serverPrincipalName)
                 .addContactPoint(kdcServer.gremlinHostname).create();
-=======
-    public void shouldFailWithoutClientJaasEntry() {
-        final Cluster cluster = TestClientFactory.build(kdcServer.hostname).
-                protocol(kdcServer.serverPrincipalName).create();
->>>>>>> 247d097d
         final Client client = cluster.connect();
         try {
             client.submit("1+1").all().get();
@@ -172,15 +161,9 @@
     }
 
     @Test
-<<<<<<< HEAD
     public void shouldFailWithoutClientTicketCache() throws Exception {
         final Cluster cluster = TestClientFactory.build().jaasEntry(TESTCONSOLE_NOT_LOGGED_IN)
                 .protocol(kdcServer.serverPrincipalName).addContactPoint(kdcServer.gremlinHostname).create();
-=======
-    public void shouldFailWithoutClientTicketCache() {
-        final Cluster cluster = TestClientFactory.build(kdcServer.hostname).jaasEntry(TESTCONSOLE_NOT_LOGGED_IN)
-                .protocol(kdcServer.serverPrincipalName).create();
->>>>>>> 247d097d
         final Client client = cluster.connect();
         try {
             client.submit("1+1").all().get();
@@ -212,13 +195,8 @@
     public void shouldAuthenticateWithQop() throws Exception {
         final String oldQop = System.getProperty("javax.security.sasl.qop", "");
         System.setProperty("javax.security.sasl.qop", "auth-conf");
-<<<<<<< HEAD
-        final Cluster cluster = TestClientFactory.build().jaasEntry(TESTCONSOLE)
-                .protocol(kdcServer.serverPrincipalName).addContactPoint(kdcServer.gremlinHostname).create();
-=======
-        final Cluster cluster = TestClientFactory.build(kdcServer.hostname).jaasEntry(TESTCONSOLE)
-                .protocol(kdcServer.serverPrincipalName).create();
->>>>>>> 247d097d
+        final Cluster cluster = TestClientFactory.build().jaasEntry(TESTCONSOLE)
+                .protocol(kdcServer.serverPrincipalName).addContactPoint(kdcServer.gremlinHostname).create();
         final Client client = cluster.connect();
         try {
             assertEquals(2, client.submit("1+1").all().get().get(0).getInt());
@@ -232,13 +210,8 @@
 
     @Test
     public void shouldAuthenticateWithSsl() throws Exception {
-<<<<<<< HEAD
         final Cluster cluster = TestClientFactory.build().jaasEntry(TESTCONSOLE).enableSsl(true).sslSkipCertValidation(true)
                 .protocol(kdcServer.serverPrincipalName).addContactPoint(kdcServer.gremlinHostname).create();
-=======
-        final Cluster cluster = TestClientFactory.build(kdcServer.hostname).jaasEntry(TESTCONSOLE).enableSsl(true).
-                sslSkipCertValidation(true).protocol(kdcServer.serverPrincipalName).create();
->>>>>>> 247d097d
         final Client client = cluster.connect();
         assertConnection(cluster, client);
     }
@@ -262,13 +235,8 @@
         final Map<String,Object> config = new HashMap<>();
         config.put("serializeResultToString", true);
         serializer.configure(config, null);
-<<<<<<< HEAD
         final Cluster cluster = TestClientFactory.build().jaasEntry(TESTCONSOLE)
                 .protocol(kdcServer.serverPrincipalName).addContactPoint(kdcServer.gremlinHostname).serializer(serializer).create();
-=======
-        final Cluster cluster = TestClientFactory.build(kdcServer.hostname).jaasEntry(TESTCONSOLE)
-                .protocol(kdcServer.serverPrincipalName).serializer(serializer).create();
->>>>>>> 247d097d
         final Client client = cluster.connect();
         assertConnection(cluster, client);
     }
@@ -286,15 +254,9 @@
     /**
      * Tries to force the logger to flush fully or at least wait until it does.
      */
-<<<<<<< HEAD
     private void assertFailedLogin() throws Exception {
         final Cluster cluster = TestClientFactory.build().jaasEntry(TESTCONSOLE)
                 .protocol(kdcServer.serverPrincipalName).addContactPoint(kdcServer.gremlinHostname).create();
-=======
-    private void assertFailedLogin() {
-        final Cluster cluster = TestClientFactory.build(kdcServer.hostname).jaasEntry(TESTCONSOLE)
-                .protocol(kdcServer.serverPrincipalName).create();
->>>>>>> 247d097d
         final Client client = cluster.connect();
         try {
             client.submit("1+1").all().get();
