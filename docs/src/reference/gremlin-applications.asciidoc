////
Licensed to the Apache Software Foundation (ASF) under one or more
contributor license agreements.  See the NOTICE file distributed with
this work for additional information regarding copyright ownership.
The ASF licenses this file to You under the Apache License, Version 2.0
(the "License"); you may not use this file except in compliance with
the License.  You may obtain a copy of the License at

  http://www.apache.org/licenses/LICENSE-2.0

Unless required by applicable law or agreed to in writing, software
distributed under the License is distributed on an "AS IS" BASIS,
WITHOUT WARRANTIES OR CONDITIONS OF ANY KIND, either express or implied.
See the License for the specific language governing permissions and
limitations under the License.
////
[[gremlin-applications]]
= Gremlin Applications

Gremlin applications represent tools that are built on top of the core APIs to help expose common functionality to
users when working with graphs.  There are two key applications:

. Gremlin Console - A link:http://en.wikipedia.org/wiki/Read%E2%80%93eval%E2%80%93print_loop[REPL] environment for
interactive development and analysis
. Gremlin Server - A server that hosts script engines thus enabling remote Gremlin execution

image:gremlin-lab-coat.png[width=310,float=left] Gremlin is designed to be extensible, making it possible for users
and graph system/language providers to customize it to their needs.  Such extensibility is also found in the Gremlin
Console and Server, where a universal plugin system makes it possible to extend their capabilities.  One of the
important aspects of the plugin system is the ability to help the user install the plugins through the command line
thus automating the process of gathering dependencies and other error prone activities.

The process of plugin installation is handled by link:http://www.groovy-lang.org/Grape[Grape], which helps resolve
dependencies into the classpath.  It is therefore important to ensure that Grape is properly configured in order to
use the automated capabilities of plugin installation.  Grape is configured by `~/.groovy/grapeConfig.xml` and
generally speaking, if that file is not present, the default settings will suffice.  However, they will not suffice
if a required dependency is not in one of the default configured repositories. Please see the
link:http://www.groovy-lang.org/Grape#Grape-CustomizeIvysettings[Customize Ivy settings] section of the Grape documentation for more details on
the defaults.  TinkerPop recommends the following configuration in that file:

[source,xml]
<ivysettings>
  <settings defaultResolver="downloadGrapes"/>
  <resolvers>
    <chain name="downloadGrapes">
      <filesystem name="cachedGrapes">
        <ivy pattern="${user.home}/.groovy/grapes/[organisation]/[module]/ivy-[revision].xml"/>
        <artifact pattern="${user.home}/.groovy/grapes/[organisation]/[module]/[type]s/[artifact]-[revision].[ext]"/>
      </filesystem>
      <ibiblio name="ibiblio" m2compatible="true"/>
    </chain>
  </resolvers>
</ivysettings>

The Graph configuration can also be modified to include the local system's Maven `.m2` directory:

[source,xml]
<ivysettings>
  <settings defaultResolver="downloadGrapes"/>
  <property name="m2-pattern" value="${user.home}/.m2/repository/org/apache/tinkerpop/[module]/[revision]/[module]-[revision](-[classifier]).[ext]" />
  <property name="m2-pattern-ivy" value="${user.home}/.m2/repository/org/apache/tinkerpop/[module]/[revision]/[module]-[revision](-[classifier]).pom" />
  <caches>
    <cache name="nocache" useOrigin="true" />
  </caches>
  <resolvers>
    <chain name="downloadGrapes">
      <!-- https://mvmn.wordpress.com/2016/02/02/grape-config-for-local-maven-repo/ -->
      <filesystem name="local-maven2" checkmodified="true" changingPattern=".*" changingMatcher="regexp" m2compatible="true" cache="nocache">
        <artifact pattern="${m2-pattern}"/>
        <ivy pattern="${m2-pattern-ivy}"/>
      </filesystem>
      <filesystem name="cachedGrapes">
        <ivy pattern="${user.home}/.groovy/grapes/[organisation]/[module]/ivy-[revision].xml"/>
        <artifact pattern="${user.home}/.groovy/grapes/[organisation]/[module]/[type]s/[artifact]-[revision].[ext]"/>
      </filesystem>
      <ibiblio name="ibiblio" m2compatible="true"/>
      <ibiblio name="local" root="file:${user.home}/.m2/repository/" m2compatible="true"/>
    </chain>
  </resolvers>
</ivysettings>

These configurations are useful during development (i.e. if one is working with locally built artifacts) of TinkerPop
Plugins.  It is important to take note of the order used for these references as Grape will check them in the order
they are specified and depending on that order, an artifact other than the one expected may be used which is typically
an issue when working with SNAPSHOT dependencies.

[[gremlin-console]]
== Gremlin Console

image:gremlin-console.png[width=325,float=right] The Gremlin Console is an interactive terminal or
link:http://en.wikipedia.org/wiki/Read%E2%80%93eval%E2%80%93print_loop[REPL] that can be used to traverse graphs
and interact with the data that they contain.  It represents the most common method for performing ad-hoc graph
analysis, small to medium sized data loading projects and other exploratory functions.  The Gremlin Console is
highly extensible, featuring a rich plugin system that allows new tools, commands,
link:http://en.wikipedia.org/wiki/Domain-specific_language[DSLs], etc. to be exposed to users.

To start the Gremlin Console, run `gremlin.sh` or `gremlin.bat`:

[source,text]
----
$ bin/gremlin.sh

         \,,,/
         (o o)
-----oOOo-(3)-oOOo-----
plugin loaded: tinkerpop.server
plugin loaded: tinkerpop.utilities
plugin loaded: tinkerpop.tinkergraph
gremlin>
----

NOTE: If the above plugins are not loaded then they will need to be enabled or else certain examples will not work.
If using the standard Gremlin Console distribution, then the plugins should be enabled by default.  See below for
more information on the `:plugin use` command to manually enable plugins. These plugins, with the exception of
`tinkerpop.tinkergraph`, cannot be removed from the Console as they are a part of the `gremlin-console.jar` itself.
These plugins can only be deactivated.

The Gremlin Console is loaded and ready for commands. Recall that the console hosts the Gremlin-Groovy language.
Please review link:http://www.groovy-lang.org/[Groovy] for help on Groovy-related constructs. In short, Groovy is a
superset of Java. What works in Java, works in Groovy. However, Groovy provides many shorthands to make it easier
to interact with the Java API.  Moreover, Gremlin provides many neat shorthands to make it easier to express paths
through a property graph.

[gremlin-groovy]
----
i = 'goodbye'
j = 'self'
i + " " + j
"${i} ${j}"
----

The "toy" graph provides a way to get started with Gremlin quickly.

[gremlin-groovy]
----
g = TinkerFactory.createModern().traversal()
g.V()
g.V().values('name')
g.V().has('name','marko').out('knows').values('name')
----

TIP: When using Gremlin-Groovy in a Groovy class file, add `static { GremlinLoader.load() }` to the head of the file.

=== Console Commands

In addition to the standard commands of the link:http://www.groovy-lang.org/Groovy+Shell[Groovy Shell], Gremlin adds
some other useful operations.  The following table outlines the most commonly used commands:

[width="100%",cols="3,^2,10",options="header"]
|=========================================================
|Command |Alias |Description
|:help |:? |Displays list of commands and descriptions.  When followed by a command name, it will display more specific help on that particular item.
|:exit |:x |Ends the Console session.
|import |:i |Import a class into the Console session.
|:clear |:c |Sometimes the Console can get into a state where the command buffer no longer understands input (e.g. a misplaced `(` or `}`).  Use this command to clear that buffer.
|:load |:l |Load a file or URL into the command buffer for execution.
|:install |:+ |Imports a maven library and its dependencies into the Console.
|:uninstall |:- |Removes a maven library and its dependencies. A restart of the console is required for removal to fully take effect.
|:plugin |:pin |Plugin management functions to list, activate and deactivate available plugins.
|:remote |:rem |Configures a "remote" context where Gremlin or results of Gremlin will be processed via usage of `:submit`.
|:submit |:> |Submit Gremlin to the currently active context defined by `:remote`.
|=========================================================

[[console-preferences]]
=== Console Preferences

Preferences are set with `:set name value`.  Values can contain spaces when quoted. All preferences are reset by `:purge preferences`

[width="100%",cols="3,^2,10",options="header"]
|=========================================================
|Preference |Type |Description
|max-iteration | int | Controls the maximum number of results that the Console will display. Default: 100 results.
|colors | bool | Enable ANSI color rendering. Default: true
|gremlin.color | colors | Color of the ASCII art gremlin on startup.
|info.color | colors | Color of "info" type messages.
|error.color | colors | Color of "error" type messages.
|vertex.color | colors | Color of vertices results.
|edge.color | colors | Color of edges in results.
|string.color | colors | Colors of strings in results.
|number.color | colors | Color of numbers in results.
|T.color | colors| Color of Tokens in results.
|input.prompt.color | colors | Color of the input prompt.
|result.prompt.color | colors | Color of the result prompt.
|input.prompt | string | Text of the input prompt.
|result.prompt | string | Text of the result prompt.
|result.indicator.null | string | Text of the void/no results indicator - setting to empty string (i.e. "" at the
command line) will print no result line in these cases.
|=========================================================

Colors can contain a comma-separated combination of 1 each of foreground, background, and attribute.

[width="100%",cols="3,^2,10",options="header"]
|=========================================================
|Foreground |Background |Attributes
|black|bg_black|bold
|blue|bg_blue|faint
|cyan|bg_cyan|underline
|green|bg_green|
|magenta|bg_magenta|
|red|bg_red|
|white|bg_white|
|yellow|bg_yellow|
|=========================================================

Example:

[source,text]
----
:set gremlin.color bg_black,green,bold
----

=== Dependencies and Plugin Usage

The Gremlin Console can dynamically load external code libraries and make them available to the user.  Furthermore,
those dependencies may contain Gremlin plugins which can expand the language, provide useful functions, etc.  These
important console features are managed by the `:install` and `:plugin` commands.

The following Gremlin Console session demonstrates the basics of these features:

[source,groovy]
----
gremlin> :plugin list  <1>
==>tinkerpop.server[active]
==>tinkerpop.gephi
==>tinkerpop.utilities[active]
==>tinkerpop.sugar
==>tinkerpop.tinkergraph[active]
gremlin> :plugin use tinkerpop.sugar  <2>
==>tinkerpop.sugar activated
gremlin> :install org.apache.tinkerpop neo4j-gremlin x.y.z  <3>
==>loaded: [org.apache.tinkerpop, neo4j-gremlin, x.y.z]
gremlin> :plugin list <4>
==>tinkerpop.server[active]
==>tinkerpop.gephi
==>tinkerpop.utilities[active]
==>tinkerpop.sugar
==>tinkerpop.tinkergraph[active]
==>tinkerpop.neo4j
gremlin> :plugin use tinkerpop.neo4j <5>
==>tinkerpop.neo4j activated
gremlin> :plugin list <6>
==>tinkerpop.server[active]
==>tinkerpop.gephi
==>tinkerpop.sugar[active]
==>tinkerpop.utilities[active]
==>tinkerpop.neo4j[active]
==>tinkerpop.tinkergraph[active]
----

<1> Show a list of "available" plugins.  The list of "available" plugins is determined by the classes available on
the Console classpath.  Plugins need to be "active" for their features to be available.
<2> To make a plugin "active" execute the `:plugin use` command and specify the name of the plugin to enable.
<3> Sometimes there are external dependencies that would be useful within the Console.  To bring those in, execute
`:install` and specify the Maven coordinates for the dependency.
<4> Note that there is a "tinkerpop.neo4j" plugin available, but it is not yet "active".
<5> Again, to use the "tinkerpop.neo4j" plugin, it must be made "active" with `:plugin use`.
<6> Now when the plugin list is displayed, the "tinkerpop.neo4j" plugin is displayed as "active".

WARNING: Plugins must be compatible with the version of the Gremlin Console (or Gremlin Server) being used.  Attempts
to use incompatible versions cannot be guaranteed to work.  Moreover, be prepared for dependency conflicts in
third-party plugins, that may only be resolved via manual jar removal from the `ext/{plugin}` directory.

TIP: It is possible to manage plugin activation and deactivation by manually editing the `ext/plugins.txt` file which
contains the class names of the "active" plugins.  It is also possible to clear dependencies added by `:install` by
deleting them from the `ext` directory.

[[execution-mode]]
=== Execution Mode

For automated tasks and batch executions of Gremlin, it can be useful to execute Gremlin scripts in "execution" mode
from the command line.  Consider the following file named `gremlin.groovy`:

[source,groovy]
----
graph = TinkerFactory.createModern()
g = graph.traversal()
g.V().each { println it }
----

This script creates the toy graph and then iterates through all its vertices printing each to the system out.  To
execute this script from the command line, `gremlin.sh` has the `-e` option used as follows:

[source,bash]
----
$ bin/gremlin.sh -e gremlin.groovy
v[1]
v[2]
v[3]
v[4]
v[5]
v[6]
----

It is also possible to pass arguments to scripts.  Any parameters following the file name specification are treated
as arguments to the script. They are collected into a list and passed in as a variable called "args".  The following
Gremlin script is exactly like the previous one, but it makes use of the "args" option to filter the vertices printed
to system out:

[source,groovy]
----
graph = TinkerFactory.createModern()
g = graph.traversal()
g.V().has('name',args[0]).each { println it }
----

When executed from the command line a parameter can be supplied:

[source,bash]
----
$ bin/gremlin.sh -e gremlin.groovy marko
v[1]
$ bin/gremlin.sh -e gremlin.groovy vadas
v[2]
----

It is also possible to pass multiple scripts by specifying multiple `-e` options. The scripts will execute in the order
that they are specified. Note that only the arguments from the last script executed will be preserved in the console.
Finally, if the arguments conflict with the reserved flags that `gremlin.sh` responds double quotes can be used to
wrap all the arguments to the option:

[source,bash]
----
$ bin/gremlin.sh -e "gremlin.groovy -e -i --color"
----

[[interactive-mode]]
=== Interactive Mode

The Gremlin Console can be started in an "interactive" mode. Interactive mode is like <<execution-mode, execution mode>>
but the console will not exit at the completion of the script, even if the script completes unsuccessfully. In such a
case, it will simply stop processing on the line that of the script that failed. In this way the state of the console
is such that a user could examine the state of things up to the point of failure which might make the script easier to
debug.

In addition to debugging, interactive mode is a helpful way for users to initialize their console environment to
avoid otherwise repetitive typing. For example, a user who spends a lot of time working with the TinkerPop "modern"
graph might create a script called `init.groovy` like:

[source,groovy]
----
graph = TinkerFactory.createModern()
g = graph.traversal()
----

and then start Gremlin Console as follows:

[source,text]
----
$ bin/gremlin.sh -i init.groovy

         \,,,/
         (o o)
-----oOOo-(3)-oOOo-----
plugin activated: tinkerpop.server
plugin activated: tinkerpop.utilities
plugin activated: tinkerpop.tinkergraph
gremlin> g.V()
==>v[1]
==>v[2]
==>v[3]
==>v[4]
==>v[5]
==>v[6]
----

Note that the user can now reference `g` (and `graph` for that matter) at startup without having to directly type that
variable initialization code into the console.

Like, execution mode, it is also possible to pass multiple scripts by specifying multiple `-i` options. See the
<<execution-mode, Execution Mode Section>> for more information on the specifics of that capability.

[[gremlin-server]]
== Gremlin Server

image:gremlin-server.png[width=400,float=right] Gremlin Server provides a way to remotely execute Gremlin scripts
against one or more `Graph` instances hosted within it.  The benefits of using Gremlin Server include:

* Allows any Gremlin Structure-enabled graph to exist as a standalone server, which in turn enables the ability for
multiple clients to communicate with the same graph database.
* Enables execution of ad-hoc queries through remotely submitted Gremlin scripts.
* Allows for the hosting of Gremlin-based DSLs (Domain Specific Language) that expand the Gremlin language to match
the language of the application domain, which will help support common graph use cases such as searching, ranking,
and recommendation.
* Provides a method for Non-JVM languages (e.g. Python, Javascript, etc.) to communicate with the TinkerPop stack.
* Exposes numerous methods for extension and customization to include serialization options, remote commands, etc.

NOTE: Gremlin Server is the replacement for link:https://github.com/tinkerpop/rexster[Rexster].

NOTE: Please see the link:http://tinkerpop.apache.org/docs/x.y.z/dev/provider/[Provider Documentation] for information
on how to develop a driver for Gremlin Server.

By default, communication with Gremlin Server occurs over link:http://en.wikipedia.org/wiki/WebSocket[WebSocket] and
exposes a custom sub-protocol for interacting with the server.

WARNING: Gremlin Server allows for the execution of remotely submitted "scripts" (i.e. arbitrary code sent by a client
to the server). Developers should consider the security implications involved in running Gremlin Server without the
appropriate precautions. Please review the <<security,Security Section>> and more specifically, the
<<script-execution,Script Execution Section>> for more information.

[[starting-gremlin-server]]
=== Starting Gremlin Server

Gremlin Server comes packaged with a script called `bin/gremlin-server.sh` to get it started (use `gremlin-server.bat`
on Windows):

[source,text]
----
$ bin/gremlin-server.sh conf/gremlin-server-modern.yaml
[INFO] GremlinServer -
         \,,,/
         (o o)
-----oOOo-(3)-oOOo-----

[INFO] GremlinServer - Configuring Gremlin Server from /home/smallette/git/apache/incubator-tinkerpop/gremlin-server/target/apache-tinkerpop-gremlin-server-3.3.0-SNAPSHOT-standalone/conf/gremlin-server.yaml
[INFO] MetricManager - Configured Metrics ConsoleReporter configured with report interval=180000ms
[INFO] MetricManager - Configured Metrics CsvReporter configured with report interval=180000ms to fileName=/tmp/gremlin-server-metrics.csv
[INFO] MetricManager - Configured Metrics JmxReporter configured with domain= and agentId=
[INFO] MetricManager - Configured Metrics Slf4jReporter configured with interval=180000ms and loggerName=org.apache.tinkerpop.gremlin.server.Settings$Slf4jReporterMetrics
[INFO] DefaultGraphManager - Graph [graph] was successfully configured via [conf/tinkergraph-empty.properties].
[INFO] ServerGremlinExecutor - Initialized Gremlin thread pool.  Threads in pool named with pattern gremlin-*
[INFO] ServerGremlinExecutor - Initialized GremlinExecutor and preparing GremlinScriptEngines instances.
[INFO] ServerGremlinExecutor - Initialized gremlin-groovy GremlinScriptEngine and registered metrics
[INFO] ServerGremlinExecutor - A GraphTraversalSource is now bound to [g] with graphtraversalsource[tinkergraph[vertices:0 edges:0], standard]
[INFO] OpLoader - Adding the standard OpProcessor.
[INFO] OpLoader - Adding the session OpProcessor.
[INFO] OpLoader - Adding the traversal OpProcessor.
[INFO] TraversalOpProcessor - Initialized cache for TraversalOpProcessor with size 1000 and expiration time of 600000 ms
[INFO] GremlinServer - Executing start up LifeCycleHook
[INFO] Logger$info - Loading 'modern' graph data.
[INFO] AbstractChannelizer - Configured application/vnd.gremlin-v3.0+gryo with org.apache.tinkerpop.gremlin.driver.ser.GryoMessageSerializerV3d0
[INFO] AbstractChannelizer - Configured application/vnd.gremlin-v3.0+gryo-stringd with org.apache.tinkerpop.gremlin.driver.ser.GryoMessageSerializerV3d0
[INFO] AbstractChannelizer - Configured application/vnd.gremlin-v3.0+json with org.apache.tinkerpop.gremlin.driver.ser.GraphSONMessageSerializerV3d0
[INFO] AbstractChannelizer - Configured application/json with org.apache.tinkerpop.gremlin.driver.ser.GraphSONMessageSerializerV3d0
[INFO] GremlinServer$1 - Gremlin Server configured with worker thread pool of 1, gremlin pool of 8 and boss thread pool of 1.
[INFO] GremlinServer$1 - Channel started at port 8182.
----

Gremlin Server is configured by the provided link:http://www.yaml.org/[YAML] file `conf/gremlin-server-modern.yaml`.
That file tells Gremlin Server many things such as:

* The host and port to serve on
* Thread pool sizes
* Where to report metrics gathered by the server
* The serializers to make available
* The Gremlin `ScriptEngine` instances to expose and external dependencies to inject into them
* `Graph` instances to expose

The log messages that printed above show a number of things, but most importantly, there is a `Graph` instance named
`graph` that is exposed in Gremlin Server.  This graph is an in-memory TinkerGraph and was empty at the start of the
server.  An initialization script at `scripts/generate-modern.groovy` was executed during startup.  It's contents are
as follows:

[source,groovy]
----
include::{basedir}/gremlin-server/scripts/generate-modern.groovy[]
----

The script above initializes a `Map` and assigns two key/values to it.  The first, assigned to "hook", defines a
`LifeCycleHook` for Gremlin Server.  The "hook" provides a way to tie script code into the Gremlin Server startup and
shutdown sequences.  The `LifeCycleHook` has two methods that can be implemented: `onStartUp` and `onShutDown`.
These events are called once at Gremlin Server start and once at Gremlin Server stop.  This is an important point
because code outside of the "hook" is executed for each `ScriptEngine` creation (multiple may be created when
"sessions" are enabled) and therefore the `LifeCycleHook` provides a way to ensure that a script is only executed a
single time. In this case, the startup hook loads the "modern" graph into the empty TinkerGraph instance, preparing
it for use.  The second key/value pair assigned to the `Map`, named "g", defines a `TraversalSource` from the `Graph`
bound to the "graph" variable in the YAML configuration file.  This variable `g`, as well as any other variable
assigned to the `Map`, will be made available as variables for future remote script executions.  In more general
terms, any key/value pairs assigned to a `Map` returned from the initialization script will become variables that
are global to all requests. In addition, any functions that are defined will be cached for future use.

WARNING: Transactions on graphs in initialization scripts are not closed automatically after the script finishes
executing.  It is up to the script to properly commit or rollback transactions in the script itself.

[[connecting-via-console]]
=== Connecting via Console

With Gremlin Server running it is now possible to issue some scripts to it for processing.  Start Gremlin Console as
follows:

[source,text]
----
$ bin/gremlin.sh

         \,,,/
         (o o)
-----oOOo-(3)-oOOo-----
gremlin>
----

The console has the notion of a "remote", which represents a place a script will be sent from the console to be
evaluated elsewhere in some other context (e.g. Gremlin Server, Hadoop, etc.).  To create a remote in the console,
do the following:

[gremlin-groovy]
----
:remote connect tinkerpop.server conf/remote.yaml
----

The `:remote` command shown above displays the current status of the remote connection.  This command can also be
used to configure a new connection and change other related settings.  To actually send a script to the server a
different command is required:

[gremlin-groovy]
----
:> g.V().values('name')
:> g.V().has('name','marko').out('created').values('name')
:> g.E().label().groupCount()
result
:remote close
----

The `:>` command, which is a shorthand for `:submit`, sends the script to the server to execute there.  Results are
wrapped in an `Result` object which is a just a holder for each individual result.  The `class` shows the data type
for the containing value.  Note that the last script sent was supposed to return a `Map`, but its `class` is
`java.lang.String`.  By default, the connection is configured to only return text results.  In other words,
Gremlin Server is using `toString` to serialize all results back to the console.  This enables virtually any
object on the server to be returned to the console, but it doesn't allow the opportunity to work with this data
in any way in the console itself.  A different configuration of the `:remote` is required to get the results back
as "objects":

[gremlin-groovy]
----
:remote connect tinkerpop.server conf/remote-objects.yaml <1>
:remote list <2>
:> g.E().label().groupCount() <3>
m = result[0].object <4>
m.sort {it.value}
script = """
         matthias = graph.addVertex('name','matthias')
         matthias.addEdge('co-creator',g.V().has('name','marko').next())
         """
:> @script   <5>
:> g.V().has('name','matthias').out('co-creator').values('name')
:remote close
----

<1> This configuration file specifies that results should be deserialized back into an `Object` in the console with
the caveat being that the server and console both know how to serialize and deserialize the result to be returned.
<2> There are now two configured remote connections.  The one marked by an asterisk is the one that was just created
and denotes the current one that `:submit` will react to.
<3> When the script is executed again, the `class` is no longer shown to be a `java.lang.String`.  It is instead a `java.util.HashMap`.
<4> The last result of a remote script is always stored in the reserved variable `result`, which allows access to
the `Result` and by virtue of that, the `Map` itself.
<5> If the submission requires multiple-lines to express, then a multi-line string can be created. The `:>` command
realizes that the user is referencing a variable via `@` and submits the string script.

TIP: In Groovy, `""" text """` is a convenient way to create a multi-line string and works well in concert with
`:> @variable`. Note that this model of submitting a string variable works for all `:>` based plugins, not just Gremlin Server.

WARNING: Not all values that can be returned from a Gremlin script end up being serializable.  For example,
submitting `:> graph` will return a `Graph` instance and in most cases those are not serializable by Gremlin Server
and will return a serialization error.  It should be noted that `TinkerGraph`, as a convenience for shipping around
small sub-graphs, is serializable from Gremlin Server.

The alternative syntax to connecting allows for the `Cluster` to be user constructed directly in the console as
opposed to simply providing a static YAML file.

[gremlin-groovy]
----
cluster = Cluster.open()
:remote connect tinkerpop.server cluster
----

The Gremlin Server `:remote config` command for the driver has the following configuration options:

[width="100%",cols="3,10a",options="header"]
|=========================================================
|Command |Description
|alias |
[width="100%",cols="3,10",options="header"]
!=========================================================
!Option !Description
! _pairs_ !A set of key/value alias/binding pairs to apply to requests.
!`reset` !Clears any aliases that were supplied in previous configurations of the remote.
!`show` !Shows the current set of aliases which is returned as a `Map`
!=========================================================
|timeout |Specifies the length of time in milliseconds a will wait for a response from the server. Specify "none" to
have no timeout. By default, this setting uses "none".
|=========================================================

[[console-aliases]]
==== Aliases

The `alias` configuration command for the Gremlin Server `:remote` can be useful in situations where there are
multiple `Graph` or `TraversalSource` instances on the server, as it becomes possible to rename them from the client
for purposes of execution within the context of a script.  Therefore, it becomes possible to submit commands this way:

[gremlin-groovy]
----
:remote connect tinkerpop.server conf/remote-objects.yaml
:remote config alias x g
:> x.E().label().groupCount()
:remote close
----

[[console-sessions]]
==== Sessions

A `:remote` created in the following fashion will be "sessionless", meaning each script issued to the server with
`:>` will be encased in a transaction and no state will be maintained from one request to the next.

[source,groovy]
----
gremlin> :remote connect tinkerpop.server conf/remote-objects.yaml
==>Configured localhost/127.0.0.1:8182
----

In other words, the transaction will be automatically committed (or rolledback on error) and any variables declared
in that script will be forgotten for the next request. See the section on <<sessions, "Considering Sessions">>
for more information on that topic.

To enable the remote to connect with a session the `connect` argument takes another argument as follows:

[gremlin-groovy]
----
:remote connect tinkerpop.server conf/remote.yaml session
:> x = 1
:> y = 2
:> x + y
:remote close
----

With the above command a session gets created with a random UUID for a session identifier. It is also possible to
assign a custom session identifier by adding it as the last argument to `:remote` command above. There is also the
option to replace "session" with "session-managed" to create a session that will auto-manage transactions (i.e. each
request will occur within the bounds of a transaction). In this way, the state of bound variables between requests are
maintained, but the need to manually managed the transactional scope of the graph is no longer required.

[[console-remote-console]]
==== Remote Console

Previous examples have shown usage of the `:>` command to send scripts to Gremlin Server. The Gremlin Console also
supports an additional method for doing this which can be more convenient when the intention is to exclusively
work with a remote connection to the server.

[gremlin-groovy]
----
:remote connect tinkerpop.server conf/remote.yaml session
:remote console
x = 1
y = 2
x + y
:remote console
:remote close
----

In the above example, the `:remote console` command is executed. It places the console in a state where the `:>` is
no longer required. Each script line is actually automatically submitted to Gremlin Server for evaluation. The
variables `x` and `y` that were defined actually don't exist locally - they only exist on the server! In this sense,
putting the console in this mode is basically like creating a window to a session on Gremlin Server.

TIP: When using `:remote console` there is not much point to using a configuration that uses a serializer that returns
actual data. In other words, using a configuration like the one inside of `conf/remote-objects.yaml` isn't typically
useful as in this mode the result will only ever be displayed but not used. Using a serializer configuration like
the one in `conf/remote.yaml` should perform better.

NOTE: Console commands, those that begin with a colon (e.g. `:x`, `:remote`) do not execute remotely when in this mode.
They are all still evaluated locally.

[[connecting-via-java]]
=== Connecting via Java

[source,xml]
----
<dependency>
   <groupId>org.apache.tinkerpop</groupId>
   <artifactId>gremlin-driver</artifactId>
   <version>x.y.z</version>
</dependency>
----
                         gremlin-groovy
image:gremlin-java.png[width=175,float=left] TinkerPop3 comes equipped with a reference client for Java-based
applications.  It is referred to as Gremlin Driver, which enables applications to send requests to Gremlin Server
and get back results.

Gremlin code is sent to the server from a `Client` instance.  A `Client` is created as follows:

[source,java]
----
Cluster cluster = Cluster.open();  <1>
Client client = cluster.connect(); <2>
----

<1> Opens a reference to `localhost` - note that there are many configuration options available in defining a `Cluster` object.
<2> Creates a `Client` given the configuration options of the `Cluster`.

Once a `Client` instance is ready, it is possible to issue some Gremlin:

[source,java]
----
ResultSet results = client.submit("[1,2,3,4]");  <1>
results.stream().map(i -> i.get(Integer.class) * 2);       <2>

CompletableFuture<List<Result>> results = client.submit("[1,2,3,4]").all();  <3>

CompletableFuture<ResultSet> future = client.submitAsync("[1,2,3,4]"); <4>

Map<String,Object> params = new HashMap<>();
params.put("x",4);
client.submit("[1,2,3,x]", params); <5>
----

<1> Submits a script that simply returns a `List` of integers.  This method blocks until the request is written to
the server and a `ResultSet` is constructed.
<2> Even though the `ResultSet` is constructed, it does not mean that the server has sent back the results (or even
evaluated the script potentially).  The `ResultSet` is just a holder that is awaiting the results from the server.
In this case, they are streamed from the server as they arrive.
<3> Submit a script, get a `ResultSet`, then return a `CompletableFuture` that will be called when all results have been returned.
<4> Submit a script asynchronously without waiting for the request to be written to the server.
<5> Parameterized request are considered the most efficient way to send Gremlin to the server as they can be cached,
which will boost performance and reduce resources required on the server.

==== Configuration

The following table describes the various configuration options for the Gremlin Driver:

[width="100%",cols="3,10,^2",options="header"]
|=========================================================
|Key |Description |Default
|connectionPool.channelizer |The fully qualified classname of the client `Channelizer` that defines how to connect to the server. |`Channelizer.WebSocketChannelizer`
|connectionPool.enableSsl |Determines if SSL should be enabled or not. If enabled on the server then it must be enabled on the client. |false
|connectionPool.keepAliveInterval |Length of time in milliseconds to wait on an idle connection before sending a keep-alive request. Set to zero to disable this feature. |1800000
|connectionPool.keyCertChainFile |The X.509 certificate chain file in PEM format. |_none_
|connectionPool.keyFile |The `PKCS#8` private key file in PEM format. |_none_
|connectionPool.keyPassword |The password of the `keyFile` if it is password-protected |_none_
|connectionPool.maxContentLength |The maximum length in bytes that a message can be sent to the server. This number can be no greater than the setting of the same name in the server configuration. |65536
|connectionPool.maxInProcessPerConnection |The maximum number of in-flight requests that can occur on a connection. |4
|connectionPool.maxSimultaneousUsagePerConnection |The maximum number of times that a connection can be borrowed from the pool simultaneously. |16
|connectionPool.maxSize |The maximum size of a connection pool for a host. |8
|connectionPool.maxWaitForConnection |The amount of time in milliseconds to wait for a new connection before timing out. |3000
|connectionPool.maxWaitForSessionClose |The amount of time in milliseconds to wait for a session to close before timing out (does not apply to sessionless connections). |3000
|connectionPool.minInProcessPerConnection |The minimum number of in-flight requests that can occur on a connection. |1
|connectionPool.minSimultaneousUsagePerConnection |The maximum number of times that a connection can be borrowed from the pool simultaneously. |8
|connectionPool.minSize |The minimum size of a connection pool for a host. |2
|connectionPool.reconnectInterval |The amount of time in milliseconds to wait before trying to reconnect to a dead host. |1000
|connectionPool.resultIterationBatchSize |The override value for the size of the result batches to be returned from the server. |64
|connectionPool.trustCertChainFile |File location for a SSL Certificate Chain to use when SSL is enabled. If this value is not provided and SSL is enabled, the `TrustManager` will be established with a self-signed certificate which is NOT suitable for production purposes. |_none_
|hosts |The list of hosts that the driver will connect to. |localhost
|jaasEntry |Sets the `AuthProperties.Property.JAAS_ENTRY` properties for authentication to Gremlin Server. |_none_
|nioPoolSize |Size of the pool for handling request/response operations. |available processors
|password |The password to submit on requests that require authentication. |_none_
|port |The port of the Gremlin Server to connect to. The same port will be applied for all hosts. |8192
|protocol |Sets the `AuthProperties.Property.PROTOCOL` properties for authentication to Gremlin Server. |_none_
|serializer.className |The fully qualified class name of the `MessageSerializer` that will be used to communicate with the server. Note that the serializer configured on the client should be supported by the server configuration. |_none_
|serializer.config |A `Map` of configuration settings for the serializer. |_none_
|username |The username to submit on requests that require authentication. |_none_
|workerPoolSize |Size of the pool for handling background work. |available processors * 2
|=========================================================

Please see the link:http://tinkerpop.apache.org/javadocs/x.y.z/core/org/apache/tinkerpop/gremlin/driver/Cluster.Builder.html[Cluster.Builder javadoc] to get more information on these settings.

==== Aliases

Scripts submitted to Gremlin Server automatically have the globally configured `Graph` and `TraversalSource` instances
made available to them.  Therefore, if Gremlin Server configures two `TraversalSource` instances called "g1" and "g2"
a script can simply reference them directly as:

[source,java]
client.submit("g1.V()")
client.submit("g2.V()")

While this is an acceptable way to submit scripts, it has the downside of forcing the client to encode the server-side
variable name directly into the script being sent.  If the server configuration ever changed such that "g1" became
"g100", the client-side code might have to see a significant amount of change.  Decoupling the script code from the
server configuration can be managed by the `alias` method on `Client` as follows:

[source,java]
Client g1Client = client.alias("g1")
Client g2Client = client.alias("g2")
g1Client.submit("g.V()")
g2Client.submit("g.V()")

The above code demonstrates how the `alias` method can be used such that the script need only contain a reference
to "g" and "g1" and "g2" are automatically rebound into "g" on the server-side.

==== Serialization

When using Gryo serialization (the default serializer for the driver), it is important that the client and server
have the same serializers configured or else one or the other will experience serialization exceptions and fail to
always communicate.  Discrepancy in serializer registration between client and server can happen fairly easily as
graphs will automatically include serializers on the server-side, thus leaving the client to be configured manually.
This can be done manually as follows:

[source,java]
GryoMapper kryo = GryoMapper.build().addRegistry(TitanIoRegistry.INSTANCE).create();
MessageSerializer serializer = new GryoMessageSerializerV3d0(kryo);
Cluster cluster = Cluster.build()
                .serializer(serializer)
                .create();
Client client = cluster.connect().init();

The above code demonstrates using the `TitanIoRegistry` which is an `IoRegistry` instance.  It tells the serializer
what classes (from Titan in this case) to auto-register during serialization.  Gremlin Server roughly uses this same
approach when it configures it's serializers, so using this same model will ensure compatibility when making requests.

[[connecting-via-python]]
=== Connecting via Python

[source,python]
----
pip install gremlinpython
----

TinkerPop3 also includes a client for Python-based applications.  It is referred to as Gremlin-Python Driver.
The `Client` class implementation/interface is based on the Java Driver, with some restrictions. Most notably,
Gremlin-Python does not yet implement the `Cluster` class. Instead, `Client` is instantiated directly.
Usage is as follows:

[source,python]
----
from gremlin_python.driver import client <1>
client = client.Client('ws://localhost:8182/gremlin', 'g') <2>
----

<1> Import the Gremlin-Python `client` module.
<2> Opens a reference to `localhost` - note that there are various configuration options that can be passed
to the `Client` object upon instantiation as keyword arguments.

Once a `Client` instance is ready, it is possible to issue some Gremlin:

[source,python]
----
result_set = client.submit("[1,2,3,4]")  <1>
future_results = result_set.all()  <2>
results = future_results.result() <3>
assert results == [1, 2, 3, 4] <4>

future_result_set = client.submitAsync("[1,2,3,4]") <5>
result_set = future_result_set.result() <6>
result = result_set.one() <7>
assert results == [1, 2, 3, 4] <8>
assert result_set.done.done() <9>

client.close() <10>
----

<1> Submit a script that simply returns a `List` of integers.  This method blocks until the request is written to
the server and a `ResultSet` is constructed.
<2> Even though the `ResultSet` is constructed, it does not mean that the server has sent back the results (or even
evaluated the script potentially).  The `ResultSet` is just a holder that is awaiting the results from the server. The `all` method
returns a `concurrent.futures.Future` that resolves to a list when it is complete.
<3> Block until the the script is evaluated and results are sent back by the server.
<4> Verify the result.
<5> Submit the same script to the server but don't block.
<6> Wait until request is written to the server and `ResultSet` is constructed.
<7> Read a single result off the result stream.
<8> Again, verify the result.
<9> Verify that the all results have been read and stream is closed.
<10> Close client and underlying pool connections.

==== Configuration

The following table describes the various configuration options for the Gremlin-Python Driver. They
can be passed to the `Client` instance as keyword arguments:

[width="100%",cols="3,10,^2",options="header"]
|=========================================================
|Key |Description |Default
|protocol_factory |A callable that returns an instance of `AbstractBaseProtocol`. |`gremlin_python.driver.protocol.GremlinServerWSProtocol`
|transport_factory |A callable that returns an instance of `AbstractBaseTransport`. |`gremlin_python.driver.tornado.transport.TornadoTransport`
|pool_size |The number of connections used by the pool. |4
|max_workers |Maximum number of worker threads. |Number of CPUs * 5
|message_serializer |The message serializer implementation.|`gremlin_python.driver.serializer.GraphSONMessageSerializer`
|password |The password to submit on requests that require authentication. |""
|username |The username to submit on requests that require authentication. |""
|=========================================================

=== Connecting via HTTP

image:gremlin-rexster.png[width=225,float=left] While the default behavior for Gremlin Server is to provide a
WebSocket-based connection, it can also be configured to support plain HTTP web service.
The HTTP endpoint provides for a communication protocol familiar to most developers, with a wide support of
programming languages, tools and libraries for accessing it.  As a result, HTTP provides a fast way to get started
with Gremlin Server.   It also may represent an easier upgrade path from link:https://github.com/tinkerpop/rexster[Rexster]
as the API for the endpoint is very similar to Rexster's link:https://github.com/tinkerpop/rexster/wiki/Gremlin-Extension[Gremlin Extension].

Gremlin Server provides for a single HTTP endpoint - a Gremlin evaluator - which allows the submission of a Gremlin
script as a request.  For each request, it returns a response containing the serialized results of that script.
To enable this endpoint, Gremlin Server needs to be configured with the `HttpChannelizer`, which replaces the default. The `WsAndHttpChannelizer` may also be configured to enable both WebSockets and the REST endpoint.
`WebSocketChannelizer`, in the configuration file:

[source,yaml]
channelizer: org.apache.tinkerpop.gremlin.server.channel.HttpChannelizer

[source,yaml]
channelizer: org.apache.tinkerpop.gremlin.server.channel.WsAndHttpChannelizer

The `HttpChannelizer` is already configured in the `gremlin-server-rest-modern.yaml` file that is packaged with the Gremlin
Server distribution.  To utilize it, start Gremlin Server as follows:

[source,text]
bin/gremlin-server.sh conf/gremlin-server-rest-modern.yaml

Once the server has started, issue a request.  Here's an example with link:http://curl.haxx.se/[cURL]:

[source,text]
$ curl "http://localhost:8182?gremlin=100-1"

which returns:

[source,js]
{
  "result":{"data":99,"meta":{}},
  "requestId":"0581cdba-b152-45c4-80fa-3d36a6eecf1c",
  "status":{"code":200,"attributes":{},"message":""}
}

The above example showed a `GET` operation, but the preferred method for this endpoint is `POST`:

[source,text]
curl -X POST -d "{\"gremlin\":\"100-1\"}" "http://localhost:8182"

which returns:

[source,js]
{
  "result":{"data":99,"meta":{}},
  "requestId":"ef2fe16c-441d-4e13-9ddb-3c7b5dfb10ba",
  "status":{"code":200,"attributes":{},"message":""}
}

It is also preferred that Gremlin scripts be parameterized when possible via `bindings`:

[source,text]
curl -X POST -d "{\"gremlin\":\"100-x\", \"bindings\":{\"x\":1}}" "http://localhost:8182"

The `bindings` argument is a `Map` of variables where the keys become available as variables in the Gremlin script.
Note that parameterization of requests is critical to performance, as repeated script compilation can be avoided on
each request.

NOTE: It is possible to pass bindings via `GET` based requests.  Query string arguments prefixed with "bindings." will
be treated as parameters, where that prefix will be removed and the value following the period will become the
parameter name.  In other words, `bindings.x` will create a parameter named "x" that can be referenced in the submitted
Gremlin script.  The caveat is that these arguments will always be treated as `String` values.  To ensure that data
types are preserved or to pass complex objects such as lists or maps, use `POST` which will at least support the
allowed JSON data types.

Finally, as Gremlin Server can host multiple `ScriptEngine` instances (e.g. `gremlin-groovy`, `nashorn`), it is
possible to define the language to utilize to process the request:

[source,text]
curl -X POST -d "{\"gremlin\":\"100-x\", \"language\":\"gremlin-groovy\", \"bindings\":{\"x\":1}}" "http://localhost:8182"

By default this value is set to `gremlin-groovy`.  If using a `GET` operation, this value can be set as a query
string argument with by setting the `language` key.

WARNING: Consider the size of the result of a submitted script being returned from the HTTP endpoint.  A script
that iterates thousands of results will serialize each of those in memory into a single JSON result set.  It is
quite possible that such a script will generate `OutOfMemoryError` exceptions on the server.  Consider the default
WebSocket configuration, which supports streaming, if that type of use case is required.

[[connecting-via-remotegraph]]
=== Connecting via withRemote

[source,xml]
----
<dependency>
   <groupId>org.apache.tinkerpop</groupId>
   <artifactId>gremlin-driver</artifactId>
   <version>x.y.z</version>
</dependency>
----

image:remote-graph.png[width=145,float=left] A `TraversalSource` has several `withRemote()` methods which provide an
interesting alternative to the other methods for connecting to Gremlin Server. It is interesting in that all other
methods involve construction of a `String` representation of the `Traversal` which is then submitted as a script
to Gremlin Server (via driver or HTTP). This approach is quite akin to SQL, where query strings are embedded into code
and submitted to a database server. While there are patterns for taking this approach that can lead to maintainable
application code, using `withRemote()` could be a better method as it brings some good benefits with it:

* Get auto-complete when writing traversals in an IDE.
* Get compile-time errors in traversal writing.
* Get the feel of working with an embedded database.

One way to create a `Traversal` instance that is remote-enabled is by configuration file. Here is an example of what
that file looks like:

[source,properties]
----
gremlin.remote.remoteConnectionClass=org.apache.tinkerpop.gremlin.driver.remote.DriverRemoteConnection
gremlin.remote.driver.clusterFile=conf/remote-objects.yaml
gremlin.remote.driver.sourceName=g
----

The `gremlin.remote.remoteConnectionClass` should be an implementation of the `RemoteConnection` interface in
`gremlin-core`. In this case, it points at the `gremlin-driver` implementation, called `DriverRemoteConnection`. The
other setting, `gremlin.remote.driver.clusterFile`, is a configuration to `DriverRemoteConnection`, and it
provides a pointer to the config file to use to construct a `gremlin-driver` `Cluster` object to be utilized when
connecting to Gremlin Server. Please see the <<connecting-via-java, "Connecting Via Java">> section for more
information on those classes and their usage. Finally, the `gremlin.remote.driver.sourceName` setting tells the
`DriverRemoteConnection` the name of the `TraversalSource` in Gremlin Server to connect to.

IMPORTANT: Gremlin Server supports configurable serialization options. The `withRemote()` feature works best with
Gryo serialization. While it is compatible with GraphSON, unknown incompatibilities may arise

Gremlin Server needs to be running for this example to work. Use the following configuration:

[source,bourne]
$ bin/gremlin-server.sh conf/gremlin-server-modern.yaml

To configure a "remote" traversal, there first needs to be a `TraversalSource`. A `TraversalSource` can be generated
from any `Graph` instance with the `traversal()` method. Of course, any traversals generated from this source using the
`withRemote()` configuration option will not execute against the local graph. That could be confusing and it may be
easier to think of the local graph as being "empty". To that end, it is recommended that when using `withRemote()`,
the `TraversalSource` be generated with `EmptyGraph` as follows:

[gremlin-groovy]
----
graph = EmptyGraph.instance()
g = graph.traversal().withRemote('conf/remote-graph.properties')
g.V().valueMap(true)
g.close()
----

Note the call to `close()` above. The call to `withRemote()` internally instantiates a `Client` instance that can only
be released by "closing" the `GraphTraversalSource`. It is important to take that step to release resources created
in that step.

If working with multiple remote `TraversalSource` instances it is more efficient to construct a `Cluster` object and
then re-use it.

[gremlin-groovy]
----
cluster = Cluster.open('conf/remote-objects.yaml')
graph = EmptyGraph.instance()
g = graph.traversal().withRemote(DriverRemoteConnection.using(cluster, "g"))
g.V().valueMap(true)
g.close()
cluster.close()
----

If the `Cluster` instance is supplied externally, as is shown above, then it is not closed implicitly by the close of
"g".  Closing "g" will only close the `Client` instance associated with that `TraversalSource`. In this case, the
`Cluster` must also be closed explicitly. Closing "g" and the "cluster" aren't actually both necessary - the close of
a `Cluster` will close all `Client` instance spawned by the `Cluster`.

IMPORTANT: `RemoteGraph` uses the `TraversalOpProcessor` in Gremlin Server which requires a cache to enable the
retrieval of side-effects (if the `Traversal` produces any). That cache can be configured (e.g. controlling eviction
times and sizing) can be done in the Gremlin Server configuration file as described <<traversalopprocessor, here>>.

Finally, Gremlin `Bytecode` supports the encoding of bindings which allow GremlinServer to cache traversals that will
be reused over and over again save that some parameterization may change. Thus, instead of translating, compiling, and
then executing each submitted bytecode, it is possible to simply execute. To express bindings in Gremlin-Java and
Gremlin-Groovy, use `Bindings`.

[gremlin-groovy]
----
cluster = Cluster.open('conf/remote-objects.yaml')
b = Bindings.instance()
g = EmptyGraph.instance().traversal().withRemote(DriverRemoteConnection.using(cluster, "g"))
g.V(b.of('id',1)).out('created').values('name')
g.V(b.of('id',4)).out('created').values('name')
g.V(b.of('id',4)).out('created').values('name').getBytecode()
g.V(b.of('id',4)).out('created').values('name').getBytecode().getBindings()
cluster.close()
----

Both traversals are abstractly defined as `g.V(id).out('created').values('name')` and thus, the first submission
can be cached for faster evaluation on the next submission.

=== Configuring

The `gremlin-server.sh` file serves multiple purposes.  It can be used to "install" dependencies to the Gremlin
Server path.  For example, to be able to configure and use other `Graph` implementations, the dependencies must be
made available to Gremlin Server.  To do this, use the `install` switch and supply the Maven coordinates for the dependency
to "install".  For example, to use Neo4j in Gremlin Server:

[source,text]
----
bin/gremlin-server.sh install org.apache.tinkerpop neo4j-gremlin x.y.z
----

This command will "grab" the appropriate dependencies and copy them to the `ext` directory of Gremlin Server, which
will then allow them to be "used" the next time the server is started.  To uninstall dependencies, simply delete them
from the `ext` directory.

`bin/gremlin-server.sh` has several other options.

[width="100%",cols="3,10",options="header"]
|=========================================================
|Parameter|Description
|start|Start the server in the background.
|stop|Shutdown the server.
|restart|Shutdown a running server then start it again.
|status|Check if the server is running.
|console|Start the server in the foreground. Use ^C to kill it.
|install <group> <artifact> <version>| Install dependencies into the server. "-i" exists for backwards compatibility but is deprecated.
|<conf file>| Start the server in the foreground using the provided YAML config file.
|=========================================================

The `bin/gremlin-server.sh` script can be customized with environment variables in `bin/gremlin-server.conf`.

[width="100%",cols="3,10",options="header"]
|=========================================================
|Variable |Description
|DEBUG| Enable debugging of the startup script
|GREMLIN_HOME| The Gremlin Server install directory. Use this if the script has trouble finding itself.
|GREMLIN_YAML| The default server YAML file (conf/gremlin-server.yaml)
|LOG_DIR| Location of gremlin.log where stdout/stderr are captured (logs/)
|PID_DIR| Location of gremlin.pid
|RUNAS| User to run the server as
|JAVA_HOME| Java install location. Will use $JAVA_HOME/bin/java
|JAVA_OPTIONS| Options passed to the JVM
|=========================================================

As mentioned earlier, Gremlin Server is configured though a YAML file.  By default, Gremlin Server will look for a
file called `conf/gremlin-server.yaml` to configure itself on startup.  To override this default, set GREMLIN_YAML in `bin/gemlin-server.conf` or supply the file
to use to `bin/gremlin-server.sh` as in:

[source,text]
----
bin/gremlin-server.sh conf/gremlin-server-min.yaml
----

WARNING: On Windows, gremlin-server.bat will always start in the foreground. When no parameter is provided, it will start with the default `conf/gremlin-server.yaml` file.

The following table describes the various YAML configuration options that Gremlin Server expects:

[width="100%",cols="3,10,^2",options="header"]
|=========================================================
|Key |Description |Default
|authentication.authenticator |The fully qualified classname of an `Authenticator` implementation to use.  If this setting is not present, then authentication is effectively disabled. |`AllowAllAuthenticator`
|authentication.authenticationHandler | The fully qualified classname of an `AbstractAuthenticationHandler` implementation to use. If this setting is not present, but the `authentication.authenticator` is, it will use that authenticator with the default `AbstractAuthenticationHandler` implementation for the specified `Channelizer` |_none_
|authentication.config |A `Map` of configuration settings to be passes to the `Authenticator` when it is constructed.  The settings available are dependent on the implementation. |_none_
|authentication.enableAuditLog |The available authenticators can issue audit logging messages, binding the authenticated user to his remote socket address and binding requests with a gremlin query to the remote socket address. For privacy reasons, the default value of this setting is false. The audit logging messages are logged at the INFO level via the `audit.org.apache.tinkerpop.gremlin.server` logger, which can be configured using the log4j.properties file. |false
|channelizer |The fully qualified classname of the `Channelizer` implementation to use.  A `Channelizer` is a "channel initializer" which Gremlin Server uses to define the type of processing pipeline to use.  By allowing different `Channelizer` implementations, Gremlin Server can support different communication protocols (e.g. WebSocket, Java NIO, etc.). |`WebSocketChannelizer`
|graphManager |The fully qualified classname of the `GraphManager` implementation to use.  A `GraphManager` is a class that adheres to the TinkerPop `GraphManager` interface, allowing custom implementations for storing and managing graph references, as well as defining custom methods to open and close graphs instantiations. It is important to note that the TinkerPop HTTP and WebSocketChannelizers auto-commit and auto-rollback based on the graphs stored in the graphManager upon script execution completion. |`DefaultGraphManager`
|graphs |A `Map` of `Graph` configuration files where the key of the `Map` becomes the name to which the `Graph` will be bound and the value is the file name of a `Graph` configuration file. |_none_
|gremlinPool |The number of "Gremlin" threads available to execute actual scripts in a `ScriptEngine`. This pool represents the workers available to handle blocking operations in Gremlin Server. When set to `0`, Gremlin Server will use the value provided by `Runtime.availableProcessors()`. |0
|host |The name of the host to bind the server to. |localhost
|idleConnectionTimeout |Time in milliseconds that the server will allow a channel to not receive requests from a client before it automatically closes. If enabled, the value provided should typically exceed the amount of time given to `keepAliveInterval`. Note that while this value is to be provided as milliseconds it will resolve to second precision. Set this value to `0` to disable this feature. |0
|keepAliveInterval |Time in milliseconds that the server will allow a channel to not send responses to a client before it sends a "ping" to see if it is still present. If it is present, the client should respond with a "pong" which will thus reset the `idleConnectionTimeout` and keep the channel open. If enabled, this number should be smaller than the value provided to the `idleConnectionTimeout`. Note that while this value is to be provided as milliseconds it will resolve to second precision. Set this value to `0` to disable this feature. |0
|maxAccumulationBufferComponents |Maximum number of request components that can be aggregated for a message. |1024
|maxChunkSize |The maximum length of the content or each chunk.  If the content length exceeds this value, the transfer encoding of the decoded request will be converted to 'chunked' and the content will be split into multiple `HttpContent` objects.  If the transfer encoding of the HTTP request is 'chunked' already, each chunk will be split into smaller chunks if the length of the chunk exceeds this value. |8192
|maxContentLength |The maximum length of the aggregated content for a message.  Works in concert with `maxChunkSize` where chunked requests are accumulated back into a single message.  A request exceeding this size will return a `413 - Request Entity Too Large` status code.  A response exceeding this size will raise an internal exception. |65536
|maxHeaderSize |The maximum length of all headers. |8192
|maxInitialLineLength |The maximum length of the initial line (e.g.  "GET / HTTP/1.0") processed in a request, which essentially controls the maximum length of the submitted URI. |4096
|metrics.consoleReporter.enabled |Turns on console reporting of metrics. |false
|metrics.consoleReporter.interval |Time in milliseconds between reports of metrics to console. |180000
|metrics.csvReporter.enabled |Turns on CSV reporting of metrics. |false
|metrics.csvReporter.fileName |The file to write metrics to. |_none_
|metrics.csvReporter.interval |Time in milliseconds between reports of metrics to file. |180000
|metrics.gangliaReporter.addressingMode |Set to `MULTICAST` or `UNICAST`. |_none_
|metrics.gangliaReporter.enabled |Turns on Ganglia reporting of metrics. Additional link:http://tinkerpop.apache.org/docs/3.3.0/reference/#metrics[setup] is required. |false
|metrics.gangliaReporter.host |Define the Ganglia host to report Metrics to. |localhost
|metrics.gangliaReporter.interval |Time in milliseconds between reports of metrics for Ganglia. |180000
|metrics.gangliaReporter.port |Define the Ganglia port to report Metrics to. |8649
|metrics.graphiteReporter.enabled |Turns on Graphite reporting of metrics. Additional link:http://tinkerpop.apache.org/docs/3.3.0/reference/#metrics[setup] is required. |false
|metrics.graphiteReporter.host |Define the Graphite host to report Metrics to. |localhost
|metrics.graphiteReporter.interval |Time in milliseconds between reports of metrics for Graphite. |180000
|metrics.graphiteReporter.port |Define the Graphite port to report Metrics to. |2003
|metrics.graphiteReporter.prefix |Define a "prefix" to append to metrics keys reported to Graphite. |_none_
|metrics.jmxReporter.enabled |Turns on JMX reporting of metrics. |false
|metrics.slf4jReporter.enabled |Turns on SLF4j reporting of metrics. |false
|metrics.slf4jReporter.interval |Time in milliseconds between reports of metrics to SLF4j. |180000
|port |The port to bind the server to. |8182
|processors |A `List` of `Map` settings, where each `Map` represents a `OpProcessor` implementation to use along with its configuration. |_none_
|processors[X].className |The full class name of the `OpProcessor` implementation. |_none_
|processors[X].config |A `Map` containing `OpProcessor` specific configurations. |_none_
|resultIterationBatchSize |Defines the size in which the result of a request is "batched" back to the client.  In other words, if set to `1`, then a result that had ten items in it would get each result sent back individually.  If set to `2` the same ten results would come back in five batches of two each. |64
|scriptEngines |A `Map` of `ScriptEngine` implementations to expose through Gremlin Server, where the key is the name given by the `ScriptEngine` implementation.  The key must match the name exactly for the `ScriptEngine` to be constructed.  The value paired with this key is itself a `Map` of configuration for that `ScriptEngine`.  If this value is not set, it will default to "gremlin-groovy". |_gremlin-groovy_
|scriptEngines.<name>.imports |A comma separated list of classes/packages to make available to the `ScriptEngine`. |_none_
|scriptEngines.<name>.staticImports |A comma separated list of "static" imports to make available to the `ScriptEngine`. |_none_
|scriptEngines.<name>.scripts |A comma separated list of script files to execute on `ScriptEngine` initialization. `Graph` and `TraversalSource` instance references produced from scripts will be stored globally in Gremlin Server, therefore it is possible to use initialization scripts to add Traversal Strategies or create entirely new `Graph` instances all together. Instantiating a `LifeCycleHook` in a script provides a way to execute scripts when Gremlin Server starts and stops.|_none_
|scriptEngines.<name>.config |A `Map` of configuration settings for the `ScriptEngine`.  These settings are dependent on the `ScriptEngine` implementation being used. |_none_
|scriptEvaluationTimeout |The amount of time in milliseconds before a script evaluation times out. The notion of "script evaluation" refers to the time it takes for the `ScriptEngine` to do its work and *not* any additional time it takes for the result of the evaluation to be iterated and serialized. This feature can be turned off by setting the value to `0`. |30000
|serializers |A `List` of `Map` settings, where each `Map` represents a `MessageSerializer` implementation to use along with its configuration. If this value is not set, then Gremlin Server will configure with GraphSON and Gryo but will not register any `ioRegistries` for configured graphs. |_empty_
|serializers[X].className |The full class name of the `MessageSerializer` implementation. |_none_
|serializers[X].config |A `Map` containing `MessageSerializer` specific configurations. |_none_
|ssl.enabled |Determines if SSL is turned on or not. |false
|ssl.keyCertChainFile |The X.509 certificate chain file in PEM format. If this value is not present and `ssl.enabled` is `true` a self-signed certificate will be used (not suitable for production). |_none_
|ssl.keyFile |The `PKCS#8` private key file in PEM format. If this value is not present and `ssl.enabled` is `true` a self-signed certificate will be used (not suitable for production). |_none_
|ssl.keyPassword |The password of the `keyFile` if it is password-protected |_none_
|ssl.needClientAuth | Optional. One of NONE, OPTIONAL, REQUIRE.  Enables client certificate authentication at the enforcement level specified. Can be used in combination with Authenticator. |_none_
|ssl.trustCertChainFile | Required when needClientAuth is OPTIONAL or REQUIRE. Trusted certificates for verifying the remote endpoint's certificate. The file should contain an X.509 certificate chain in PEM format. |_none_
|strictTransactionManagement |Set to `true` to require `aliases` to be submitted on every requests, where the `aliases` become the scope of transaction management. |false
|threadPoolBoss |The number of threads available to Gremlin Server for accepting connections. Should always be set to `1`. |1
|threadPoolWorker |The number of threads available to Gremlin Server for processing non-blocking reads and writes. |1
|useEpollEventLoop |try to use epoll event loops (works only on Linux os) instead of netty NIO. |false
|writeBufferHighWaterMark | If the number of bytes in the network send buffer exceeds this value then the channel is no longer writeable, accepting no additional writes until buffer is drained and the `writeBufferLowWaterMark` is met. |65536
|writeBufferLowWaterMark | Once the number of bytes queued in the network send buffer exceeds the `writeBufferHighWaterMark`, the channel will not become writeable again until the buffer is drained and it drops below this value. |65536
|=========================================================

See the <<metrics,Metrics>> section for more information on how to configure Ganglia and Graphite.

[[opprocessor-configurations]]
==== OpProcessor Configurations

An `OpProcessor` provides a way to plug-in handlers to Gremlin Server's processing flow. Gremlin Server uses this
plug-in system itself to expose the packaged functionality that it exposes. Configurations can be supplied to an
`OpProcessor` through the `processors` key in the Gremlin Server configuration file. Each `OpProcessor` can take a
`Map` of arguments which are specific to a particular implementation:

[source,yaml]
----
processors:
  - { className: org.apache.tinkerpop.gremlin.server.op.session.SessionOpProcessor, config: { sessionTimeout: 28800000 }}
----

The following sub-sections describe those configurations for each `OpProcessor` implementations supplied with Gremlin
Server.

===== SessionOpProcessor

The `SessionOpProcessor` provides a way to interact with Gremlin Server over a <<sessions,session>>.

[width="100%",cols="3,10,^2",options="header"]
|=========================================================
|Name |Description |Default
|maxParameters |Maximum number of parameters that can be passed on the request. |16
|perGraphCloseTimeout |Time in milliseconds to wait for each configured graph to close any open transactions when the session is killed. |10000
|sessionTimeout |Time in milliseconds before a session will time out. |28800000
|=========================================================

===== StandardOpProcessor

The `StandardOpProcessor` provides a way to interact with Gremlin Server without use of sessions and is the default
method for processing script evaluation requests.

[width="100%",cols="3,10,^2",options="header"]
|=========================================================
|Name |Description |Default
|maxParameters |Maximum number of parameters that can be passed on the request. |16
|=========================================================

[[traversalopprocessor]]
===== TraversalOpProcessor

The `TraversalOpProcessor` provides a way to use <<connecting-via-remotegraph,RemoteGraph>>.

[width="100%",cols="3,10,^2",options="header"]
|=========================================================
|Name |Description |Default
|cacheExpirationTime |Time in milliseconds before side-effects from a `Traversal` will be evicted. |60000
|cacheMaxSize |The maximum number of entries in the side-effect cache. |1000
|=========================================================

[[security]]
==== Security

image:gremlin-server-secure.png[width=175,float=right] Gremlin Server provides for several features that aid in the
security of the graphs that it exposes.  In particular it supports SSL for transport layer security, protective measures against
malicious script execution, and authentication.  SSL options are described in the configuration settings table in the
<<connecting-via-java, "Connecting via Java">> section. Script execution options are covered
<<script-execution, "at the end of this section">>. This section starts with authentication.


Gremlin Server supports a pluggable authentication framework using
link:https://en.wikipedia.org/wiki/Simple_Authentication_and_Security_Layer[SASL] (Simple Authentication and
Security Layer). Depending on the client used to connect to Gremlin Server, different authentication
mechanisms are accessible, see the table below.

[width="70%",cols="3,5,3",options="header"]
|=========================================================
|Client |Authentication mechanism |Availability
|HTTP |BASIC |3.0.0-incubating
1.3+v|Gremlin-Java/
Gremlin-Console |PLAIN SASL (username/password) |3.0.0-incubating
|Pluggable SASL |3.0.0-incubating
|GSSAPI SASL (Kerberos) |3.3.0
|Gremlin-Python |PLAIN SASL |3.2.2
|Gremlin-Javascript |PLAIN SASL |3.3.0
|=========================================================

By default, Gremlin Server is configured to allow all requests to be processed (i.e. no authentication).  To enable
authentication, Gremlin Server must be configured with an `Authenticator` implementation in its YAML file.  Gremlin
Server comes packaged with two implementations called `SimpleAuthenticator` for plain text authentication using HTTP BASIC or
PLAIN SASL and `Krb5Authenticator` for Kerberos authentication using GSSAPI SASL.

===== Plain text authentication

The `SimpleAuthenticator` implements the "PLAIN" SASL mechanism (i.e. plain text) to authenticate a request.  It also
supports handling basic authentication requests from http clients. It validates
username/password pairs against a graph database, which must be provided to it as part of the configuration.

[source,yaml]
authentication: {
  authenticator: org.apache.tinkerpop.gremlin.server.auth.SimpleAuthenticator,
  config: {
    credentialsDb: conf/tinkergraph-credentials.properties}}

A quick way to get started with the `SimpleAuthenticator` is to use TinkerGraph for the "credentials graph" and the
"sample" credential graph that is packaged with the server.

[source,text]
----
$ bin/gremlin-server.sh conf/gremlin-server-secure.yaml
[INFO] GremlinServer -
         \,,,/
         (o o)
-----oOOo-(3)-oOOo-----

[INFO] GremlinServer - Configuring Gremlin Server from conf/gremlin-server-secure.yaml
...
[WARN] AbstractChannelizer - Enabling SSL with self-signed certificate (NOT SUITABLE FOR PRODUCTION)
[INFO] AbstractChannelizer - SSL enabled
[INFO] SimpleAuthenticator - Initializing authentication with the org.apache.tinkerpop.gremlin.server.auth.SimpleAuthenticator
[INFO] SimpleAuthenticator - CredentialGraph initialized at CredentialGraph{graph=tinkergraph[vertices:1 edges:0]}
[INFO] GremlinServer$1 - Gremlin Server configured with worker thread pool of 1, gremlin pool of 8 and boss thread pool of 1.
[INFO] GremlinServer$1 - Channel started at port 8182.
----

In addition to configuring the authenticator, `gremlin-server-secure.yaml` also enables SSL with a self-signed
certificate.  As SSL is enabled on the server it must also be enabled on the client when connecting.  To connect to
Gremlin Server with `gremlin-driver`, set the `credentials` and `enableSsl` when constructing the `Cluster`.

[source,java]
Cluster cluster = Cluster.build().credentials("stephen", "password")
                                 .enableSsl(true).create();

If connecting with Gremlin Console, which utilizes `gremlin-driver` for remote script execution, use the provided
`conf/remote-secure.yaml` file when defining the remote.  That file contains configuration for the username and
password as well as enablement of SSL from the client side.

Similarly, Gremlin Server can be configured for HTTP and security.

[source,text]
----
$ bin/gremlin-server.sh conf/gremlin-server-rest-secure.yaml
[INFO] GremlinServer -
         \,,,/
         (o o)
-----oOOo-(3)-oOOo-----

[INFO] GremlinServer - Configuring Gremlin Server from conf/gremlin-server-secure.yaml
...
[WARN] AbstractChannelizer - Enabling SSL with self-signed certificate (NOT SUITABLE FOR PRODUCTION)
[INFO] AbstractChannelizer - SSL enabled
[INFO] SimpleAuthenticator - Initializing authentication with the org.apache.tinkerpop.gremlin.server.auth.SimpleAuthenticator
[INFO] SimpleAuthenticator - CredentialGraph initialized at CredentialGraph{graph=tinkergraph[vertices:1 edges:0]}
[INFO] GremlinServer$1 - Gremlin Server configured with worker thread pool of 1, gremlin pool of 8 and boss thread pool of 1.
[INFO] GremlinServer$1 - Channel started at port 8182.
----

Once the server has started, issue a request passing the credentials with an `Authentication` header, as described in link:http://tools.ietf.org/html/rfc2617#section-2[RFC2617]. Here's a HTTP Basic authentication example with cURL:

[source,text]
curl -X POST --insecure -u stephen:password -d "{\"gremlin\":\"100-1\"}" "https://localhost:8182"

[[credentials-dsl]]
===== Credentials Graph DSL

The "credentials graph", which has been mentioned in previous sections, is used by Gremlin Server to hold the list of
users who can authenticate to the server.  It is possible to use virtually any `Graph` instance for this task as long
as it complies to a defined schema. The credentials graph stores users as vertices with the `label` of "user".  Each
"user" vertex has two properties: `username` and `password`.  Naturally, these are both `String` values.  The password
must not be stored in plain text and should be hashed.

IMPORTANT: Be sure to define an index on the `username` property, as this will be used for lookups.  If supported by
the `Graph`, consider specifying a unique constraint as well.

To aid with the management of a credentials graph, Gremlin Server provides a Gremlin Console plugin which can be
used to add and remove users so as to ensure that the schema is adhered to, thus ensuring compatibility with Gremlin
 Server.  In addition, as it is a plugin, it works naturally in the Gremlin Console as an extension of its
 capabilities (though one could use it programmatically, if desired).  This plugin is distributed with the Gremlin
 Console so it does not have to be "installed".  It does however need to be activated:

[source,groovy]
gremlin> :plugin use tinkerpop.credentials
==>tinkerpop.credentials activated

Please see the example usage as follows:

[gremlin-groovy]
----
graph = TinkerGraph.open()
graph.createIndex("username",Vertex.class)
credentials = credentials(graph)
credentials.createUser("stephen","password")
credentials.createUser("daniel","better-password")
credentials.createUser("marko","rainbow-dash")
credentials.findUser("marko").properties()
credentials.countUsers()
credentials.removeUser("daniel")
credentials.countUsers()
----

[[krb5authenticator]]
===== Kerberos Authentication

The `Krb5Authenticator` implements the "GSSAPI" SASL mechanism (i.e. Kerberos) to authenticate a request from a Gremlin
client.  It can be applied in an existing Kerberos environment and validates whether a
link:https://http://www.roguelynn.com/words/explain-like-im-5-kerberos/[valid authentication proof and service ticket are
offered].

[source,yaml]
authentication: {
  className: org.apache.tinkerpop.gremlin.server.auth.Krb5Authenticator,
  config: {
    principal: gremlinserver/hostname.your.org@YOUR.REALM,
    keytab: /etc/security/keytabs/gremlinserver.service.keytab}}

Krb5Authenticator needs a Kerberos service principal and a keytab that holds the secret key for that principal. The keytab
location and service name, e.g. gremlinserver, are free to be chosen, but Gremlin clients have to specify this service name
as the `protocol`. For Gremlin-Console the `protocol` is an entry in the remote.yaml file, for Gremlin-java the client builder
has a `protocol()` method.

In addition to the `protocol`, the Gremlin client needs to specify a `jaasEntry`, an entry in the
link:https://en.wikipedia.org/wiki/Java_Authentication_and_Authorization_Service[JAAS] configuration file. Gremlin-Console
comes with a sample gremlin-jaas.conf file with a `GremlinConsole` jaasEntry:

[source, jaas]
GremlinConsole {
  com.sun.security.auth.module.Krb5LoginModule required
  doNotPrompt=true
  useTicketCache=true;
};

This configuration tells Gremlin-Console to pass authentication requests from gremlin-server to the Krb5LoginModule, which is
part of the java standard library.  The Krb5LoginModule does not prompt the user for a username and password but uses the ticket cache that
is normally refreshed when a user logs in to a host within the Kerberos realm.

Finally, the Gremlin client needs the location of the JAAS configuration file to be passed as a system property to the JVM. For
Gremlin-Console the easiest way to do this is to pass it to the run script via the JAVA_OPTIONS environment property:

[source, bash]
export JAVA_OPTIONS="$JAVA_OPTIONS -Djava.security.auth.login.config=conf/gremlin-jaas.conf"

[[script-execution]]
===== Protecting Script Execution

It is important to remember that Gremlin Server exposes `GremlinScriptEngine` instances that allows for remote execution
of arbitrary code on the server.  Obviously, this situation can represent a security risk or, more minimally, provide
ways for "bad" scripts to be inadvertently executed. A simple example of a "valid" Gremlin script that would cause
some problems would be, `while(true) {}`, which would consume a thread in the Gremlin pool indefinitely, thus
preventing it from serving other requests.  Sending enough of these kinds of scripts would eventually consume all
available threads and Gremlin Server would stop responding.

Scripts have access to the full power of their language and the JVM on which they are running. This means that they
can access certain APIs that have nothing to do with Gremlin itself, such as `java.lang.System` or the `java.io`
and `java.net` packages. Scripts offer developers a lot of flexibility, but having that flexibility comes at the cost
of safety. A Gremlin Server instance that is not secured appropriately provides for a big security risk.

The previous sections discussed methods for securing Gremlin Server through authentication and encryption, which is a
good first step in protection. Another layer of protection comes in the form of specific configurations for the
`GremlinGroovyScriptEngine`.  A user can configure the script engine with a `GroovyCompilerGremlinPlugin`
implementation. Consider the basic configuration from the Gremlin Server YAML file:

[source,yaml]
----
scriptEngines: {
  gremlin-groovy: {
    plugins: { org.apache.tinkerpop.gremlin.server.jsr223.GremlinServerGremlinPlugin: {},
               org.apache.tinkerpop.gremlin.tinkergraph.jsr223.TinkerGraphGremlinPlugin: {},
               org.apache.tinkerpop.gremlin.jsr223.ImportGremlinPlugin: {classImports: [java.lang.Math], methodImports: [java.lang.Math#*]},
               org.apache.tinkerpop.gremlin.jsr223.ScriptFileGremlinPlugin: {files: [scripts/empty-sample.groovy]}}}}
----

This configuration can be expaded to include a the `GroovyCompilerGremlinPlugin`:

[source,yaml]
----
scriptEngines: {
  gremlin-groovy: {
    plugins: { org.apache.tinkerpop.gremlin.server.jsr223.GremlinServerGremlinPlugin: {},
               org.apache.tinkerpop.gremlin.tinkergraph.jsr223.TinkerGraphGremlinPlugin: {}
               org.apache.tinkerpop.gremlin.jsr223.ImportGremlinPlugin: {classImports: [java.lang.Math], methodImports: [java.lang.Math#*]},
               org.apache.tinkerpop.gremlin.jsr223.ScriptFileGremlinPlugin: {files: [scripts/empty-sample-secure.groovy]},
               org.apache.tinkerpop.gremlin.groovy.jsr223.GroovyCompilerGremlinPlugin: {timedInterrupt: 10000}}}}
----

This configuration sets up the script engine with to ensure that loops (like `while`) can only execute for `10000`
milliseconds.  With this configuration in place, a remote execution as follows, now times out rather than consuming
the thread continuously:

[source,groovy]
gremlin> :remote connect tinkerpop.server conf/remote.yaml
==>Configured localhost/127.0.0.1:8182
gremlin> :> while(true) { }
Execution timed out after 10000 units. Start time: Fri Jul 24 11:04:52 EDT 2015

The `GroovyCompilerGremlinPlugin` has a number of configuration options:

[width="100%",cols="3,10a",options="header"]
|=========================================================
|Customizer |Description
|`compilation` |Allows for three configurations: `COMPILE_STATIC`, `TYPE_CHECKED` or `NONE` (default). When configured with `COMPILE_STATIC` or `TYPE_CHECKED` it applies `CompileStatic` or `TypeChecked` annotations (respectively) to incoming scripts thus removing dynamic dispatch. More information about static compilation can be found link:http://docs.groovy-lang.org/latest/html/documentation/#_static_compilation[here] and additional information on `TypeChecked` usage can be found link:http://docs.groovy-lang.org/latest/html/documentation/#_the_code_typechecked_code_annotation[here].
|`compilerConfigurationOptions` |Allows configuration of the Groovy `CompilerConfiguration` object by taking a `Map` of key/value pairs where the "key" is a property to set on the `CompilerConfiguration`.
|`enableThreadInterrupt` |Injects checks for thread interruption, thus allowing the thread to potentially respect calls to `Thread.interrupt()`
|`expectedCompilationTime` |The amount of time in milliseconds a script is allowed to compile before a warning message is sent to the logs.
|`extensions` | This setting is for use when `compilation` is configured with `COMPILE_STATIC` or `TYPE_CHECKED` and accepts a comma separated list of link:http://docs.groovy-lang.org/latest/html/documentation/#Typecheckingextensions-Workingwithextensions[type checking extensions] that can have the effect of securing calls to various methods.
|`timedInterrupt` |Injects checks into loops to interrupt them if they exceed the configured timeout in milliseconds.
|=========================================================

NOTE: Consult the latest link:http://docs.groovy-lang.org/latest/html/documentation/#_typing[Groovy Documentation]
for information on the differences. It is important to understand the impact that these configuration will have on
submitted scripts before enabling this feature.

To provide some basic out-of-the-box protections against troublesome scripts, the following configuration can be used:

[source,yaml]
----
scriptEngines: {
  gremlin-groovy: {
    plugins: { org.apache.tinkerpop.gremlin.server.jsr223.GremlinServerGremlinPlugin: {},
               org.apache.tinkerpop.gremlin.tinkergraph.jsr223.TinkerGraphGremlinPlugin: {}
               org.apache.tinkerpop.gremlin.groovy.jsr223.GroovyCompilerGremlinPlugin: {enableThreadInterrupt: true, timedInterrupt: 10000, compilation: COMPILE_STATIC, extensions: org.apache.tinkerpop.gremlin.groovy.jsr223.customizer.SimpleSandboxExtension},
               org.apache.tinkerpop.gremlin.jsr223.ImportGremlinPlugin: {classImports: [java.lang.Math], methodImports: [java.lang.Math#*]},
               org.apache.tinkerpop.gremlin.jsr223.ScriptFileGremlinPlugin: {files: [scripts/empty-sample-secure.groovy]}}}}
----

This configuration uses the `SimpleSandboxExtension`, which blacklists calls to methods on the `System` class,
thereby preventing someone from remotely killing the server:

[source,groovy]
----
gremlin> :> System.exit(0)
Script8.groovy: 1: [Static type checking] - Not authorized to call this method: java.lang.System#exit(int)
 @ line 1, column 1.
   System.exit(0)
   ^

1 error
----

The `SimpleSandboxExtension` is by no means a "complete" implementation protecting against all manner of nefarious
scripts, but it does provide an example for how such a capability might be implemented.  A more complete implementation
is offered in the `FileSandboxExtension` which uses a configuration file to white list certain classes and methods.
The configuration file is YAML-based and an example is presented as follows:

[source,yaml]
----
autoTypeUnknown: true
methodWhiteList:
  - java\.lang\.Boolean.*
  - java\.lang\.Byte.*
  - java\.lang\.Character.*
  - java\.lang\.Double.*
  - java\.lang\.Enum.*
  - java\.lang\.Float.*
  - java\.lang\.Integer.*
  - java\.lang\.Long.*
  - java\.lang\.Math.*
  - java\.lang\.Number.*
  - java\.lang\.Object.*
  - java\.lang\.Short.*
  - java\.lang\.String.*
  - java\.lang\.StringBuffer.*
  - java\.lang\.System#currentTimeMillis\(\)
  - java\.lang\.System#nanoTime\(\)
  - java\.lang\.Throwable.*
  - java\.lang\.Void.*
  - java\.util\..*
  - org\.codehaus\.groovy\.runtime\.DefaultGroovyMethods.*
  - org\.codehaus\.groovy\.runtime\.InvokerHelper#runScript\(java\.lang\.Class,java\.lang\.String\[\]\)
  - org\.codehaus\.groovy\.runtime\.StringGroovyMethods.*
  - groovy\.lang\.Script#<init>\(groovy.lang.Binding\)
  - org\.apache\.tinkerpop\.gremlin\.structure\..*
  - org\.apache\.tinkerpop\.gremlin\.process\..*
  - org\.apache\.tinkerpop\.gremlin\.process\.computer\..*
  - org\.apache\.tinkerpop\.gremlin\.process\.computer\.bulkloading\..*
  - org\.apache\.tinkerpop\.gremlin\.process\.computer\.clustering\.peerpressure\.*
  - org\.apache\.tinkerpop\.gremlin\.process\.computer\.ranking\.pagerank\.*
  - org\.apache\.tinkerpop\.gremlin\.process\.computer\.traversal\..*
  - org\.apache\.tinkerpop\.gremlin\.process\.traversal\..*
  - org\.apache\.tinkerpop\.gremlin\.process\.traversal\.dsl\.graph\..*
  - org\.apache\.tinkerpop\.gremlin\.process\.traversal\.engine\..*
  - org\.apache\.tinkerpop\.gremlin\.server\.util\.LifeCycleHook.*
staticVariableTypes:
  graph: org.apache.tinkerpop.gremlin.structure.Graph
  g: org.apache.tinkerpop.gremlin.process.traversal.dsl.graph.GraphTraversalSource
----

There are three keys in this configuration file that control different aspects of the sandbox:

. `autoTypeUnknown` - When set to `true`, unresolved variables are typed as `Object`.
. `methodWhiteList` - A white list of classes and methods that follow a regex pattern which can then be matched against
method descriptors to determine if they can be executed.  The method descriptor is the fully-qualified class name
of the method, its name and parameters. For example, `Math.ceil` would have a descriptor of
`java.lang.Math#ceil(double)`.
. `staticVariableTypes` - A list of variables that will be used in the `ScriptEngine` for which the types are
always known.  In the above example, the variable "graph" will always be bound to a `Graph` instance.

At Gremlin Server startup, the `FileSandboxExtension` looks in the root of Gremlin Server installation directory for a
file called `sandbox.yaml` and configures itself.  To use a file in a different location set the
`gremlinServerSandbox` system property to the location of the file (e.g. `-DgremlinServerSandbox=conf/my-sandbox.yaml`).

The `FileSandboxExtension` provides for a basic configurable security function in Gremlin Server. More complex
sandboxing implementations can be developed by using this white listing model and extending from the
`AbstractSandboxExtension`.

A final thought on the topic of `GroovyCompilerGremlinPlugin` implementation is that it is not just for
"security" (though is is demonstrated in that capacity here).  It can be used for a variety of features that
can fine tune the Groovy compilation process.  Read more about compilation customization in the
link:http://docs.groovy-lang.org/latest/html/documentation/#compilation-customizers[Groovy Documentation].

==== Serialization

Gremlin Server can accept requests and return results using different serialization formats.  Serializers implement the
`MessageSerializer` interface. In doing so, they express the list of mime types they expect to support. When
configuring multiple serializers it is possible for two or more serializers to support the same mime type. Such a
situation may be common with a generic mime type such as `application/json`. Serializers are added in the order that
they are encountered in the configuration file and the first one added for a specific mime type will not be overridden
by other serializers that also support it.

The format of the serialization is configured by the `serializers` setting described in the table above.  Note that
some serializers have additional configuration options as defined by the `serializers[X].config` setting.  The
`config` setting is a `Map` where the keys and values get passed to the serializer at its initialization.  The
available and/or expected keys are dependent on the serializer being used.  Gremlin Server comes packaged with two
different serializers: GraphSON and Gryo.

===== GraphSON

The GraphSON serializer produces human readable output in JSON format and is a good configuration choice for those
trying to use TinkerPop from non-JVM languages.  JSON obviously has wide support across virtually all major
programming languages and can be consumed by a wide variety of tools.

[source,yaml]
----
  - { className: org.apache.tinkerpop.gremlin.driver.ser.GraphSONMessageSerializerV1d0 }
  - { className: org.apache.tinkerpop.gremlin.driver.ser.GraphSONMessageSerializerV2d0 }
----

The above configuration represents the default serialization under the `application/json` MIME type and produces JSON
consistent with standard JSON data types.  It has the following configuration option:

[width="100%",cols="3,10,^2",options="header"]
|=========================================================
|Key |Description |Default
|ioRegistries |A list of `IoRegistry` implementations to be applied to the serializer. |_none_
|=========================================================

[source,yaml]
  - { className: org.apache.tinkerpop.gremlin.driver.ser.GraphSONMessageSerializerGremlinV1d0 }

When the standard JSON data types are not enough (e.g. need to identify the difference between `double` and `float`
data types), the above configuration will embed types into the JSON itself.  The type embedding uses standard Java
type names, so interpretation from non-JVM languages will be required.  It has the MIME type of
`application/vnd.gremlin-v1.0+json` and the following configuration options:

[width="100%",cols="3,10,^2",options="header"]
|=========================================================
|Key |Description |Default
|ioRegistries |A list of `IoRegistry` implementations to be applied to the serializer. |_none_
|=========================================================

===== Gryo

The Gryo serializer utilizes Kryo-based serialization which produces a binary output.  This format is best consumed
by JVM-based languages.

[source,yaml]
  - { className: org.apache.tinkerpop.gremlin.driver.ser.GryoMessageSerializerGremlinV1d0 }

It has the MIME type of `application/vnd.gremlin-v1.0+gryo` and the following configuration options:

[width="100%",cols="3,10,^2",options="header"]
|=========================================================
|Key |Description |Default
|bufferSize |The maximum size of the Kryo buffer for use on a single object being serialized.  Increasing this value will correct `KryoException` errors that complain of "Buffer too small". |_4096_
|classResolverSupplier |The fully qualified classname of a custom `Supplier<ClassResolver>` which will be used when constructing `Kryo` instances. There is no direct default for this setting, but without a setting the `GryoClassResolver` is used. |_none_
|custom |A list of classes with custom kryo `Serializer` implementations related to them in the form of `<class>;<serializer-class>`. |_none_
|ioRegistries |A list of `IoRegistry` implementations to be applied to the serializer. |_none_
|serializeResultToString |When set to `true`, results are serialized by first calling `toString()` on each object in the result list resulting in an extended MIME Type of `application/vnd.gremlin-v1.0+gryo-stringd`.  When set to `false` Kryo-based serialization is applied. |_false_
|=========================================================

As described above, there are multiple ways in which to register serializers for Kryo-based serialization.  These
configurations can be used in conjunction with one another where there is a specific ordering to how the configurations
are applied.  The `userMapperFromGraph` setting is applied first, followed by any `ioRegistries` and finalized by the
`custom` setting.

Those configuring or implementing a `Supplier<ClassResolver>` should consider this an "advanced" option and typically
important to use cases where server types need to be coerced to client types (i.e. a type is available on the server
but not on the client).  Implementations should typically instantiate `ClassResolver` implementations that are
extensions of the `GryoClassResolver` as this class is important to most serialization tasks in TinkerPop.

[[metrics]]
==== Metrics

Gremlin Server produces metrics about its operations that can yield some insight into how it is performing. These
metrics are exposed in a variety of ways:

* Directly to the console where Gremlin Server is running
* CSV file
* link:http://ganglia.info/[Ganglia]
* link:http://graphite.wikidot.com/[Graphite]
* link:http://www.slf4j.org/[SLF4j]
* link:https://en.wikipedia.org/wiki/Java_Management_Extensions[JMX]

The configuration of each of these outputs is described in the Gremlin Server <<_configuring_2, Configuring>> section.
Note that Graphite and Ganglia are not included as part of the Gremlin Server distribution and must be installed
to the server manually.

[source,text]
----
bin/gremlin-server.sh install com.codahale.metrics metrics-ganglia 3.0.2
bin/gremlin-server.sh install com.codahale.metrics metrics-graphite 3.0.2
----

WARNING: Gremlin Server is built to work with Metrics 3.0.2. Usage of other versions may lead to unexpected problems.

NOTE: Installing Ganglia will include `org.acplt:oncrpc`, which is an LGPL licensed dependency.

Regardless of the output, the metrics gathered are the same. Each metric is prefixed with
`org.apache.tinkerpop.gremlin.server.GremlinServer` and the following metrics are reported:

* `sessions` - the number of sessions open at the time the metric was last measured.
* `errors` - the number of total errors, mean rate, as well as the 1, 5, and 15-minute error rates.
* `op.eval` - the number of script evaluations, mean rate, 1, 5, and 15 minute rates, minimum, maximum, median, mean,
and standard deviation evaluation times, as well as the 75th, 95th, 98th, 99th and 99.9th percentile evaluation times
(note that these time apply to both sessionless and in-session requests).
* `op.traversal` - the number of `Traversal` executions, mean rate, 1, 5, and 15 minute rates, minimum, maximum, median,
mean, and standard deviation evaluation times, as well as the 75th, 95th, 98th, 99th and 99.9th percentile evaluation
times.
* `engine-name.session.session-id.*` - metrics related to different `GremlinScriptEngine` instances configured for
session-based requests where "engine-name" will be the actual name of the engine, such as "gremlin-groovy" and
"session-id" will be the identifier for the session itself.
* `engine-name.sessionless.*` - metrics related to different `GremlinScriptEngine` instances configured for sessionless
requests where "engine-name" will be the actual name of the engine, such as "gremlin-groovy".

==== As A Service

Gremlin server can be configured to run as a service.

===== Init.d (SysV)

Link `bin/gremlin-server.sh` to `init.d`
Be sure to set RUNAS to the service user in `bin/gremlin-server.conf`

[source,bash]
----
# Install
ln -s /path/to/apache-tinkerpop-gremlin-server-x.y.z/bin/gremlin-server.sh /etc/init.d/gremlin-server

# Systems with chkconfig/service. E.g. Fedora, Red Hat
chkconfig --add gremlin-server

# Start
service gremlin-server start

# Or call directly
/etc/init.d/gremlin-server restart

----

===== Systemd

To install, copy the service template below to /etc/systemd/system/gremlin.service
and update the paths `/path/to/apache-tinkerpop-gremlin-server` with the actual install path of Gremlin Server.

[source,bash]
----
[Unit]
Description=Apache TinkerPop Gremlin Server daemon
Documentation=http://tinkerpop.apache.org/
After=network.target

[Service]
Type=forking
ExecStart=/path/to/apache-tinkerpop-gremlin-server/bin/gremlin-server.sh start
ExecStop=/path/to/apache-tinkerpop-gremlin-server/bin/gremlin-server.sh stop
PIDFile=/path/to/apache-tinkerpop-gremlin-server/run/gremlin.pid

[Install]
WantedBy=multi-user.target
----


Enable the service with `systemctl enable gremlin-server`

Start the service with `systemctl start gremlin-server`


=== Best Practices

The following sections define best practices for working with Gremlin Server.

==== Tuning

image:gremlin-handdrawn.png[width=120,float=right] Tuning Gremlin Server for a particular environment may require some simple trial-and-error, but the following represent some basic guidelines that might be useful:

<<<<<<< HEAD
* Gremlin Server defaults to a very modest maximum heap size.  Consider increasing this value for non-trivial uses.  Maximum heap size (`-Xmx`) is defined with the `JAVA_OPTIONS` setting in `gremlin-server.conf`.
* When configuring the size of `threadPoolWorker` start with the default of `1` and increment by one as needed to a maximum of `2*number of cores`.
=======
* Gremlin Server defaults to a very modest maximum heap size.  Consider increasing this value for non-trivial uses.
Maximum heap size (`-Xmx`) is defined with the `JAVA_OPTIONS` setting in `gremlin-server.sh`.
* When configuring the size of `threadPoolWorker` start with the default of `1` and increment by one as needed to a
maximum of `2*number of cores`.
>>>>>>> d9705644
* The "right" size of the `gremlinPool` setting is somewhat dependent on the type of scripts that will be processed
by Gremlin Server.  As requests arrive to Gremlin Server they are decoded and queued to be processed by threads in
this pool.  When this pool is exhausted of threads, Gremlin Server will continue to accept incoming requests, but
the queue will continue to grow.  If left to grow too large, the server will begin to slow.  When tuning around
this setting, consider whether the bulk of the scripts being processed will be "fast" or "slow", where "fast"
generally means being measured in the low hundreds of milliseconds and "slow" means anything longer than that.
* Scripts that are "slow" can really hurt Gremlin Server if they are not properly accounted for.  `ScriptEngine`
evaluations are blocking operations that aren't always easily interrupted, so once a "slow" script is being evaluated in
the context of a `ScriptEngine` it must finish its work.  Lots of "slow" scripts will eventually consume the
`gremlinPool` preventing other scripts from getting processed from the queue.
** To limit the impact of this problem, consider properly setting the `scriptEvaluationTimeout` to something "sane".
In other words, test the traversals being sent to Gremlin Server and determine the maximum time they take to evaluate
and iterate over results, then set the timeout value accordingly.
** Note that `scriptEvaluationTimeout` can only attempt to interrupt the evaluation on timeout.  It allows Gremlin
Server to "ignore" the result of that evaluation, which means the thread in the `gremlinPool` that did the evaluation
may still be consumed after the timeout if interruption does not succeed on the thread.
* Graph element serialization for `Vertex` and `Edge` can be expensive, as their data structures are complex given the
possible existence of multi-properties and meta-properties. When returning data from Gremlin Server only return the
data that is required. For example, if only two properties of a `Vertex` are needed then simply return the two rather
than returning the entire `Vertex` object itself. Even with an entire `Vertex`, it is typically much faster to issue
the query as `g.V(1).valueMap(true)` than `g.V(1)`, as the former returns a `Map` of the same data as a `Vertex`, but
without all the associated structure which can slow the response.

[[parameterized-scripts]]
==== Parameterized Scripts

image:gremlin-parameterized.png[width=150,float=left] Use script parameterization.  Period.  Gremlin Server caches
all scripts that are passed to it.  The cache is keyed based on the a hash of the script.  Therefore `g.V(1)` and
`g.V(2)` will be recognized as two separate scripts in the cache.  If that script is parameterized to `g.V(x)`
where `x` is passed as a parameter from the client, there will be no additional compilation cost for future requests
on that script.  Compilation of a script should be considered "expensive" and avoided when possible.

[source,java]
----
Cluster cluster = Cluster.open();
Client client = cluster.connect();

Map<String,Object> params = new HashMap<>();
params.put("x",4);
client.submit("[1,2,3,x]", params);
----

The more parameters that are used in a script the more expensive the compilation step becomes. Gremlin Server has a
`OpProcessor` setting called `maxParameters`, which is mentioned in the <<opprocessor-configurations,OpProcessor Configuration>>
section. It controls the maximum number of parameters that can be passed to the server for script evaluation purposes.
Use of this setting can prevent accidental long run compilations, which individually are not terribly oppressive to
the server, but taken as a group under high concurrency would be considered detrimental.

==== Cache Management

If Gremlin Server processes a large number of unique scripts, the global function cache will grow beyond the memory
available to Gremlin Server and an `OutOfMemoryError` will loom.  Script parameterization goes a long way to solving
this problem and running out of memory should not be an issue for those cases.  If it is a problem or if there is no
script parameterization due to a given use case (perhaps using with use of <<sessions,sessions>>), it is possible to
better control the nature of the global function cache from the client side, by issuing scripts with a parameter to
help define how the garbage collector should treat the references.

The parameter is called `#jsr223.groovy.engine.keep.globals` and has four options:

* `hard` - available in the cache for the life of the JVM (default when not specified).
* `soft` - retained until memory is "low" and should be reclaimed before an `OutOfMemoryError` is thrown.
* `weak` - garbage collected even when memory is abundant.
* `phantom` - removed immediately after being evaluated by the `ScriptEngine`.

By specifying an option other than `hard`, an `OutOfMemoryError` in Gremlin Server should be avoided.  Of course,
this approach will come with the downside that functions could be garbage collected and thus removed from the
cache, forcing Gremlin Server to recompile later if that script is later encountered.

[source,java]
----
Cluster cluster = Cluster.open();
Client client = cluster.connect();

Map<String,Object> params = new HashMap<>();
params.put("x",4);
params.put("#jsr223.groovy.engine.keep.globals", "soft");
client.submit("[1,2,3,x]", params);
----

[[sessions]]
==== Considering Sessions

The preferred approach for issuing requests to Gremlin Server is to do so in a sessionless manner.  The concept of
"sessionless" refers to a request that is completely encapsulated within a single transaction, such that the script
in the request starts with a new transaction and ends with a closed transaction. Sessionless requests have automatic
transaction management handled by Gremlin Server, thus automatically opening and closing transactions as previously
described.  The downside to the sessionless approach is that the entire script to be executed must be known at the
time of submission so that it can all be executed at once.  This requirement makes it difficult for some use cases
where more control over the transaction is desired.

For such use cases, Gremlin Server supports sessions.  With sessions, the user is in complete control of the start
and end of the transaction. This feature comes with some additional expense to consider:

* Initialization scripts will be executed for each session created so any expense related to them will be established
each time a session is constructed.
* There will be one script cache per session, which obviously increases memory requirements.  The cache is not shared,
so as to ensure that a session has isolation from other session environments. As a result, if the same script is
executed in each session the same compilation cost will be paid for each session it is executed in.
* Each session will require its own thread pool with a single thread in it - this ensures that transactional
boundaries are managed properly from one request to the next.
* If there are multiple Gremlin Server instances, communication from the client to the server must be bound to the
server that the session was initialized in.  Gremlin Server does not share session state as the transactional context
of a `Graph` is bound to the thread it was initialized in.

To connect to a session with Java via the `gremlin-driver`, it is necessary to create a `SessionedClient` from the
`Cluster` object:

[source,java]
----
Cluster cluster = Cluster.open();  <1>
Client client = cluster.connect("sessionName"); <2>
----

<1> Opens a reference to `localhost` as <<connecting-via-java,previously shown>>.
<2> Creates a `SessionedClient` given the configuration options of the Cluster. The `connect()` method is given a
`String` value that becomes the unique name of the session. It is often best to simply use a `UUID` to represent
the session.

It is also possible to have Gremlin Server manage the transactions as is done with sessionless requests. The user is
in control of enabling this feature when creating the `SessionedClient`:

[source,java]
----
Cluster cluster = Cluster.open();
Client client = cluster.connect("sessionName", true);
----

Specifying `true` to the `connect()` method signifies that the `client` should make each request as one encapsulated
in a transaction. With this configuration of `client` there is no need to close a transaction manually.

When using this mode of the `SessionedClient` it is important to recognize that global variable state for the session
is not rolled-back on failure depending on where the failure occurs. For example, sending the following script would
create a variable "x" in global session scope that would be accessible on the next request:

[source,groovy]
x = 1

However, sending this script which explicitly throws an exception:

[source,groovy]
y = 2
throw new RuntimeException()

will result in an obvious failure during script evaluation and "y" will not be available to the next request. The
complication arises where the script evaluates successfully, but fails during result iteration or serialization. For
example, this script:

[source,groovy]
a = 1
g.addV()

would successfully evaluate and return a `Traversal`.  The variable "a" would be available on the next request. However,
if there was a failure in transaction management on the call to `commit()`, "a" would still be available to the next
request.

A session is a "heavier" approach to the simple "request/response" approach of sessionless requests, but is sometimes
necessary for a given use case.

[[considering-transactions]]
==== Considering Transactions

Gremlin Server performs automated transaction handling for "sessionless" requests (i.e. no state between requests) and
for "in-session" requests with that feature enabled. It will automatically commit or rollback transactions depending
on the success or failure of the request.

Another aspect of Transaction Management that should be considered is the usage of the `strictTransactionManagement`
setting.  It is `false` by default, but when set to `true`, it forces the user to pass `aliases` for all requests.
The aliases are then used to determine which graphs will have their transactions closed for that request. Running
Gremlin Server in this configuration should be more efficient when there are multiple graphs being hosted as
Gremlin Server will only close transactions on the graphs specified by the `aliases`. Keeping this setting `false`,
will simply have Gremlin Server close transactions on all graphs for every request.

[[considering-state]]
==== Considering State

With HTTP and any sessionless requests, there is no variable state maintained between requests.  Therefore,
when <<connecting-via-console,connecting with the console>>, for example, it is not possible to create a variable in
one command and then expect to access it in the next:

[source,groovy]
----
gremlin> :remote connect tinkerpop.server conf/remote.yaml
==>Configured localhost/127.0.0.1:8182
gremlin> :> x = 2
==>2
gremlin> :> 2 + x
No such property: x for class: Script4
Display stack trace? [yN] n
----

The same behavior would be seen with HTTP or when using sessionless requests through one of the Gremlin Server drivers.
If having this behavior is desireable, then <<sessions,consider sessions>>.

There is an exception to this notion of state not existing between requests and that is globally defined functions.
All functions created via scripts are global to the server.

[source,groovy]
----
gremlin> :> def subtractIt(int x, int y) { x - y }
==>null
gremlin> :> subtractIt(8,7)
==>1
----

If this behavior is not desirable there are several options.  A first option would be to consider using sessions. Each
session gets its own `ScriptEngine`, which maintains its own isolated cache of global functions, whereas sessionless
requests uses a single function cache. A second option would be to define functions as closures:

[source,groovy]
----
gremlin> :> multiplyIt = { int x, int y -> x * y }
==>Script7$_run_closure1@6b24f3ab
gremlin> :> multiplyIt(7, 8)
No signature of method: org.apache.tinkerpop.gremlin.groovy.jsr223.GremlinGroovyScriptEngine.multiplyIt() is applicable for argument types: (java.lang.Integer, java.lang.Integer) values: [7, 8]
Display stack trace? [yN]
----

When the function is declared this way, the function is viewed by the `ScriptEngine` as a variable rather than a global
function and since sessionless requests don't maintain state, the function is forgotten for the next request. A final
option would be to manage the `ScriptEngine` cache manually:

[source,bourne]
----
$ curl -X POST -d "{\"gremlin\":\"def divideIt(int x, int y){ x / y }\",\"bindings\":{\"#jsr223.groovy.engine.keep.globals\":\"phantom\"}}" "http://localhost:8182"
{"requestId":"97fe1467-a943-45ea-8fd6-9e889a6c9381","status":{"message":"","code":200,"attributes":{}},"result":{"data":[null],"meta":{}}}
$ curl -X POST -d "{\"gremlin\":\"divideIt(8, 2)\"}" "http://localhost:8182"
{"message":"Error encountered evaluating script: divideIt(8, 2)"}
----

In the above HTTP-based requests, the bindings contain a special parameter that tells the `ScriptEngine` cache to
immediately forget the script after execution. In this way, the function does not end up being globally available.

[[gremlin-plugins]]
== Gremlin Plugins

image:gremlin-plugin.png[width=125]

Plugins provide a way to expand the features of Gremlin Console and Gremlin Server. The following sections describe
the plugins that are available directly from TinkerPop. Please see the
link:http://tinkerpop.apache.org/docs/x.y.z/dev/provider/#gremlin-plugins[Provider Documentation] for information on
how to develop custom plugins.

[[credentials-plugin]]
=== Credentials Plugin

image:gremlin-server.png[width=200,float=left] xref:gremlin-server[Gremlin Server] supports an authentication model
where user credentials are stored inside of a `Graph` instance.  This database can be managed with the
xref:credentials-dsl[Credentials DSL], which can be installed in the console via the Credentials Plugin.  This plugin
is packaged with the console, but is not enabled by default.

[source,groovy]
gremlin> :plugin use tinkerpop.credentials
==>tinkerpop.credentials activated

This plugin imports the appropriate classes for managing the credentials graph.

[[gephi-plugin]]
=== Gephi Plugin

image:gephi-logo.png[width=200, float=left] link:http://gephi.org/[Gephi] is an interactive visualization,
exploration, and analysis platform for graphs. The link:https://gephi.org/plugins/#/plugin/graphstreaming[Graph Streaming]
plugin for Gephi provides an API that can be leveraged to stream graph data to a running Gephi application. The Gephi
plugin for Gremlin Console utilizes this API to allow for graph and traversal visualization.

IMPORTANT: These instructions have been tested with Gephi 0.9.1 and Graph Streaming plugin 1.0.3.

The following instructions assume that Gephi has been download and installed.  It further assumes that the Graph
Streaming plugin has been installed (`Tools > Plugins`). The following instructions explain how to visualize a
`Graph` and `Traversal`.

In Gephi, create a new project with `File > New Project`.  In the lower left view, click the "Streaming" tab, open the
Master drop down, and right click `Master Server > Start` which starts the Graph Streaming server in Gephi and by
default accepts requests at `http://localhost:8080/workspace1`:

image::gephi-start-server.png[width=800]

IMPORTANT: The Gephi Streaming Plugin doesn't detect port conflicts and will appear to start the plugin successfully
even if there is something already active on that port it wants to connect to (which is 8080 by default).  Be sure
that there is nothing running on the port before Gephi will be using before starting the plugin.  Failing to do
this produce behavior where the console will appear to submit requests to Gephi successfully but nothing will
render.

WARNING: Do not skip the `File > New Project` step as it may prevent a newly started Gephi application from fully
enabling the streaming tab.

Start the xref:gremlin-console[Gremlin Console] and activate the Gephi plugin:

[gremlin-groovy]
----
:plugin use tinkerpop.gephi
graph = TinkerFactory.createModern()
:remote connect tinkerpop.gephi
:> graph
----

The above Gremlin session activates the Gephi plugin, creates the "modern" `TinkerGraph`, uses the `:remote` command
to setup a connection to the Graph Streaming server in Gephi (with default parameters that will be explained below),
and then uses `:submit` which sends the vertices and edges of the graph to the Gephi Streaming Server. The resulting
graph appears in Gephi as displayed in the left image below.

image::gephi-graph-submit.png[width=800]

NOTE: Issuing `:> graph` again will clear the Gephi workspace and then re-write the graph.  To manually empty the
workspace do `:> clear`.

Now that the graph is visualized in Gephi, it is possible to link:https://gephi.github.io/users/tutorial-layouts/[apply a layout algorithm],
change the size and/or color of vertices and edges, and display labels/properties of interest.  Further information
can be found in Gephi's tutorial on link:https://gephi.github.io/users/tutorial-visualization/[Visualization].
After applying the Fruchterman Reingold layout, increasing the node size, decreasing the edge scale, and displaying
the id, name, and weight attributes the graph looks as displayed in the right image above.

Visualization of a `Traversal` has a different approach as the visualization occurs as the `Traversal` is executing,
thus showing a real-time view of its execution.  A `Traversal` must be "configured" to operate in this format and for
that it requires use of the `visualTraversal` option on the `config` function of the `:remote` command:

[gremlin-groovy,modern]
----
:remote config visualTraversal graph                   <1>
traversal = vg.V(2).in().out('knows').
                    has('age',gt(30)).outE('created').
                    has('weight',gt(0.5d)).inV();[]    <2>
:> traversal                                           <3>
----

<1> Configure a "visual traversal" from your "graph" - this must be a `Graph` instance. This command will create a
new `TraversalSource` called "vg" that must be used to visualize any spawned traversals in Gephi.
<2> Define the traversal to be visualized. Note that ending the line with `;[]` simply prevents iteration of
the traversal before it is submitted.
<3> Submit the `Traversal` to visualize to Gephi.

When the `:>` line is called, each step of the `Traversal` that produces or filters vertices generates events to
Gephi. The events update the color and size of the vertices at that step with `startRGBColor` and `startSize`
respectively. After the first step visualization, it sleeps for the configured `stepDelay` in milliseconds. On the
second step, it decays the configured `colorToFade` of all the previously visited vertices in prior steps, by
multiplying the current `colorToFade` value for each vertex with the `colorFadeRate`.  Setting the `colorFadeRate`
value to `1.0` will prevent the color decay.  The screenshots below show how the visualization evolves over the four
steps:

image::gephi-traversal.png[width=1200]

To get a sense of how the visualization configuration parameters affect the output, see the example below:

[gremlin-groovy,modern]
----
:remote config startRGBColor [0.0,0.3,1.0]
:remote config colorToFade b
:remote config colorFadeRate 0.5
:> traversal
----

image::gephi-traversal-config.png[width=400]

The visualization configuration above starts with a blue color now (most recently visited), fading the blue color
(so that dark green remains on oldest visited), and fading the blue color more quickly so that the gradient from dark
green to blue across steps has higher contrast. The following table provides a more detailed description of the
Gephi plugin configuration parameters as accepted via the `:remote config` command:

[width="100%",cols="3,10,^2",options="header"]
|=========================================================
|Parameter |Description |Default
|workspace |The name of the workspace that your Graph Streaming server is started for. |workspace1
|host |The host URL where the Graph Streaming server is configured for. |localhost
|port |The port number of the URL that the Graph Streaming server is listening on. |8080
|sizeDecrementRate |The rate at which the size of an element decreases on each step of the visualization. |0.33
|stepDelay |The amount of time in milliseconds to pause between step visualizations. |1000
|startRGBColor |A size 3 float array of RGB color values which define the starting color to update most recently visited nodes with.  |[0.0,1.0,0.5]
|startSize |The size an element should be when it is most recently visited. |20
|colorToFade |A single char from the set `{r,g,b,R,G,B}` determining which color to fade for vertices visited in prior steps |g
|colorFadeRate |A float value in the range `(0.0,1.0]` which is multiplied against the current `colorToFade` value for prior vertices; a `1.0` value effectively turns off the color fading of prior step visited vertices |0.7
|visualTraversal |Creates a `TraversalSource` variable in the Console named `vg` which can be used for visualizing traversals. This configuration option takes two parameters.  The first is required and is the name of the `Graph` instance variable that will generate the `TraversalSource`.  The second parameter is the variable name that the `TraversalSource` should have when referenced in the Console.  If left unspecified, this value defaults to `vg`. |vg
|=========================================================

NOTE: This plugin is typically only useful to the Gremlin Console and is enabled in the there by default.

[[giraph-plugin]]
=== Giraph Plugin

image:giraph-logo.png[width=50,float=left]  The Giraph Plugin installs as part of `giraph-gremlin` and provides
a number of imports and utility functions to the environment within which it is used. Those classes and functions
provide the basis for supporting <<graphcomputer,OLAP based traversals>> using link:http://giraph.apache.org[Giraph].
This plugin is defined in greater detail in the <<giraphgraphcomputer,GiraphGraphComputer>> section and is typically
installed in conjuction with the <<hadoop-plugin,Hadoop-Plugin>>.

[[graph-plugins]]
=== Graph Plugins

This section does not refer to a specific Gremlin Plugin, but a class of them. Graph Plugins are typically created by
graph providers to make it easy to integrate their graph systems into Gremlin Console and Gremlin Server. As TinkerPop
provides two reference `Graph` implementations in <<tinkergraph-gremlin,TinkerGraph>> and <<neo4j-gremlin,Neo4j>>,
there is also one Gremlin Plugin for each of them.

The TinkerGraph plugin is installed and activated in the Gremlin Console by default and the sample configurations that
are supplied with the Gremlin Server distribution include the `TinkerGraphGremlinPlugin` as part of the default setup.
If using Neo4j, however, the plugin must be installed manually. Instructions for doing so can be found in the
<<neo4j-gremlin,Neo4j>> section.

[[hadoop-plugin]]
=== Hadoop Plugin

image:hadoop-logo-notext.png[width=100,float=left] The Hadoop Plugin installs as part of `hadoop-gremlin` and provides
a number of imports and utility functions to the environment within which it is used. Those classes and functions
provide the basis for supporting <<graphcomputer,OLAP based traversals>> with Gremlin. This plugin is defined in
greater detail in the <<hadoop-gremlin,Hadoop-Gremlin>> section.

[[server-plugin]]
=== Server Plugin

image:gremlin-server.png[width=200,float=left] xref:gremlin-server[Gremlin Server] remotely executes Gremlin scripts
that are submitted to it.  The Server Plugin provides a way to submit scripts to Gremlin Server for remote
processing.  Read more about the plugin and how it works in the Gremlin Server section on
<<connecting-via-console,Connecting via Console>>.

NOTE: This plugin is typically only useful to the Gremlin Console and is enabled in the there by default.

The Server Plugin for remoting with the Gremlin Console should not be confused with a plugin of similar name that is
used by the server. `GremlinServerGremlinPlugin` is typically only configured in Gremlin Server and provides a number
of imports that are required for writing <<starting-gremlin-server,initialization scripts>>.

[[spark-plugin]]
=== Spark Plugin

image:spark-logo.png[width=175,float=left] The Spark Plugin installs as part of `spark-gremlin` and provides
a number of imports and utility functions to the environment within which it is used. Those classes and functions
provide the basis for supporting <<graphcomputer,OLAP based traversals>> using link:http://spark.apache.org[Spark].
This plugin is defined in greater detail in the <<sparkgraphcomputer,SparkGraphComputer>> section and is typically
installed in conjuction with the <<hadoop-plugin,Hadoop-Plugin>>.

[[sugar-plugin]]
=== Sugar Plugin

image:gremlin-sugar.png[width=120,float=left] In previous versions of Gremlin-Groovy, there were numerous
link:http://en.wikipedia.org/wiki/Syntactic_sugar[syntactic sugars] that users could rely on to make their traversals
more succinct. Unfortunately, many of these conventions made use of link:http://docs.oracle.com/javase/tutorial/reflect/[Java reflection]
and thus, were not performant. In TinkerPop3, these conveniences have been removed in support of the standard
Gremlin-Groovy syntax being both inline with Gremlin-Java8 syntax as well as always being the most performant
representation. However, for those users that would like to use the previous syntactic sugars (as well as new ones),
there is `SugarGremlinPlugin` (a.k.a Gremlin-Groovy-Sugar).

IMPORTANT: It is important that the sugar plugin is loaded in a Gremlin Console session prior to any manipulations of
the respective TinkerPop3 objects as Groovy will cache unavailable methods and properties.

[source,groovy]
----
gremlin> :plugin use tinkerpop.sugar
==>tinkerpop.sugar activated
----

TIP: When using Sugar in a Groovy class file, add `static { SugarLoader.load() }` to the head of the file. Note that
`SugarLoader.load()` will automatically call `GremlinLoader.load()`.

==== Graph Traversal Methods

If a `GraphTraversal` property is unknown and there is a corresponding method with said name off of `GraphTraversal`
then the property is assumed to be a method call. This enables the user to omit `( )` from the method name. However,
if the property does not reference a `GraphTraversal` method, then it is assumed to be a call to `values(property)`.

[gremlin-groovy,modern]
----
g.V <1>
g.V.name <2>
g.V.outE.weight <3>
----

<1> There is no need for the parentheses in `g.V()`.
<2> The traversal is interpreted as `g.V().values('name')`.
<3> A chain of zero-argument step calls with a property value call.

==== Range Queries

The `[x]` and `[x..y]` range operators in Groovy translate to `RangeStep` calls.

[gremlin-groovy,modern]
----
g.V[0..2]
g.V[0..<2]
g.V[2]
----

==== Logical Operators

The `&` and `|` operator are overloaded in `SugarGremlinPlugin`. When used, they introduce the `AndStep` and `OrStep`
markers into the traversal. See <<and-step,`and()`>> and <<or-step,`or()`>> for more information.

[gremlin-groovy,modern]
----
g.V.where(outE('knows') & outE('created')).name <1>
t = g.V.where(outE('knows') | inE('created')).name; null <2>
t.toString()
t
t.toString()
----

<1> Introducing the `AndStep` with the `&` operator.
<2> Introducing the `OrStep` with the `|` operator.

==== Traverser Methods

It is rare that a user will ever interact with a `Traverser` directly. However, if they do, some method redirects exist
to make it easy.

[gremlin-groovy,modern]
----
g.V().map{it.get().value('name')}  // conventional
g.V.map{it.name}  // sugar
----

[[utilities-plugin]]
=== Utilities Plugin

The Utilities Plugin provides various functions, helper methods and imports of external classes that are useful in the console.

NOTE: The Utilities Plugin is enabled in the Gremlin Console by default.

[[benchmarking-and-profiling]]
==== Benchmarking and Profiling

The link:https://code.google.com/p/gperfutils/[GPerfUtils] library provides a number of performance utilities for
Groovy.  Specifically, these tools cover benchmarking and profiling.

Benchmarking allows execution time comparisons of different pieces of code. While such a feature is generally useful,
in the context of Gremlin, benchmarking can help compare traversal performance times to determine the optimal
approach.  Profiling helps determine the parts of a program which are taking the most execution time, yielding
low-level insight into the code being examined.

[gremlin-groovy,modern]
----
:plugin use tinkerpop.sugar // Activate sugar plugin for use in benchmark
benchmark{
 'sugar' {g.V(1).name.next()}
 'nosugar' {g.V(1).values('name').next()}
}.prettyPrint()
profile { g.V().iterate() }.prettyPrint()
----

[[describe-graph]]
==== Describe Graph

A good implementation of the Gremlin APIs will validate their features against the link:../dev/provider/#validating-with-gremlin-test[Gremlin test suite].
To learn more about a specific implementation's compliance with the test suite, use the `describeGraph` function.
The following shows the output for `HadoopGraph`:

[gremlin-groovy,modern]
----
describeGraph(HadoopGraph)
----

[[gremlin-archetypes]]
== Gremlin Archetypes

TinkerPop has a number of link:https://maven.apache.org/guides/introduction/introduction-to-archetypes.html[Maven archetypes],
which provide example project templates to quickly get started with TinkerPop. The available archetypes are as follows:

* `gremlin-archetype-dsl` - An example project that demonstrates how to build Domain Specific Languages with Gremlin in Java.
* `gremlin-archetype-server` - An example project that demonstrates the basic structure of a
<<gremlin-server,Gremlin Server>> project, how to connect with the Gremlin Driver, and how to embed Gremlin Server in
a testing framework.
* `gremlin-archetype-tinkergraph` - A basic example of how to structure a TinkerPop project with Maven.

You can use Maven to generate these example projects with a command like:

[source,shell]
$ mvn archetype:generate -DarchetypeGroupId=org.apache.tinkerpop -DarchetypeArtifactId=gremlin-archetype-server
      -DarchetypeVersion=x.y.z -DgroupId=com.my -DartifactId=app -Dversion=0.1 -DinteractiveMode=false

This command will generate a new Maven project in a directory called "app" with a `pom.xml` specifying a `groupId` of
`com.my`. Please see the `README.asciidoc` in the root of each generated project for information on how to build and
execute it.<|MERGE_RESOLUTION|>--- conflicted
+++ resolved
@@ -1769,15 +1769,10 @@
 
 image:gremlin-handdrawn.png[width=120,float=right] Tuning Gremlin Server for a particular environment may require some simple trial-and-error, but the following represent some basic guidelines that might be useful:
 
-<<<<<<< HEAD
-* Gremlin Server defaults to a very modest maximum heap size.  Consider increasing this value for non-trivial uses.  Maximum heap size (`-Xmx`) is defined with the `JAVA_OPTIONS` setting in `gremlin-server.conf`.
-* When configuring the size of `threadPoolWorker` start with the default of `1` and increment by one as needed to a maximum of `2*number of cores`.
-=======
 * Gremlin Server defaults to a very modest maximum heap size.  Consider increasing this value for non-trivial uses.
-Maximum heap size (`-Xmx`) is defined with the `JAVA_OPTIONS` setting in `gremlin-server.sh`.
+Maximum heap size (`-Xmx`) is defined with the `JAVA_OPTIONS` setting in `gremlin-server.conf`.
 * When configuring the size of `threadPoolWorker` start with the default of `1` and increment by one as needed to a
 maximum of `2*number of cores`.
->>>>>>> d9705644
 * The "right" size of the `gremlinPool` setting is somewhat dependent on the type of scripts that will be processed
 by Gremlin Server.  As requests arrive to Gremlin Server they are decoded and queued to be processed by threads in
 this pool.  When this pool is exhausted of threads, Gremlin Server will continue to accept incoming requests, but
