////
Licensed to the Apache Software Foundation (ASF) under one or more
contributor license agreements.  See the NOTICE file distributed with
this work for additional information regarding copyright ownership.
The ASF licenses this file to You under the Apache License, Version 2.0
(the "License"); you may not use this file except in compliance with
the License.  You may obtain a copy of the License at

  http://www.apache.org/licenses/LICENSE-2.0

Unless required by applicable law or agreed to in writing, software
distributed under the License is distributed on an "AS IS" BASIS,
WITHOUT WARRANTIES OR CONDITIONS OF ANY KIND, either express or implied.
See the License for the specific language governing permissions and
limitations under the License.
////
[[gremlin-applications]]
= Gremlin Applications

Gremlin applications represent tools that are built on top of the core APIs to help expose common functionality to
users when working with graphs.  There are two key applications:

. Gremlin Console - A link:http://en.wikipedia.org/wiki/Read%E2%80%93eval%E2%80%93print_loop[REPL] environment for
interactive development and analysis
. Gremlin Server - A server that hosts a Gremlin Traversal Machine thus enabling remote Gremlin execution

image:gremlin-lab-coat.png[width=310,float=left] Gremlin is designed to be extensible, making it possible for users
and graph system/language providers to customize it to their needs.  Such extensibility is also found in the Gremlin
Console and Server, where a universal plugin system makes it possible to extend their capabilities.  One of the
important aspects of the plugin system is the ability to help the user install the plugins through the command line
thus automating the process of gathering dependencies and other error prone activities.

The process of plugin installation is handled by link:http://www.groovy-lang.org/Grape[Grape], which helps resolve
dependencies into the classpath.  It is therefore important to ensure that Grape is properly configured in order to
use the automated capabilities of plugin installation.  Grape is configured by `~/.groovy/grapeConfig.xml` and
generally speaking, if that file is not present, the default settings will suffice.  However, they will not suffice
if a required dependency is not in one of the default configured repositories. Please see the
link:http://www.groovy-lang.org/Grape#Grape-CustomizeIvysettings[Customize Ivy settings] section of the Grape documentation for more details on
the defaults. For current TinkerPop plugins and dependencies the following configuration which is also the default
for Ivy should be acceptable:

[source,xml]
----
<ivysettings>
  <settings defaultResolver="downloadGrapes"/>
  <resolvers>
    <chain name="downloadGrapes" returnFirst="true">
      <filesystem name="cachedGrapes">
        <ivy pattern="${user.home}/.groovy/grapes/[organisation]/[module]/ivy-[revision].xml"/>
        <artifact pattern="${user.home}/.groovy/grapes/[organisation]/[module]/[type]s/[artifact]-[revision](-[classifier]).[ext]"/>
      </filesystem>
      <ibiblio name="localm2" root="${user.home.url}/.m2/repository/" checkmodified="true" changingPattern=".*" changingMatcher="regexp" m2compatible="true"/>
      <ibiblio name="jcenter" root="https://jcenter.bintray.com/" m2compatible="true"/>
      <ibiblio name="ibiblio" m2compatible="true"/>
    </chain>
  </resolvers>
</ivysettings>
----

TIP: Please see the link:https://tinkerpop.apache.org/docs/x.y.z/dev/developer/#groovy-environment[Developer Documentation]
for additional configuration options when working with "snapshot" releases.

[[gremlin-console]]
== Gremlin Console

image:gremlin-console.png[width=325,float=right] The Gremlin Console is an interactive terminal or
link:http://en.wikipedia.org/wiki/Read%E2%80%93eval%E2%80%93print_loop[REPL] that can be used to traverse graphs
and interact with the data that they contain.  It represents the most common method for performing ad hoc graph
analysis, small to medium sized data loading projects and other exploratory functions.  The Gremlin Console is
highly extensible, featuring a rich plugin system that allows new tools, commands,
link:http://en.wikipedia.org/wiki/Domain-specific_language[DSLs], etc. to be exposed to users.

To start the Gremlin Console, run `gremlin.sh` or `gremlin.bat`:

[source,text]
----
$ bin/gremlin.sh

         \,,,/
         (o o)
-----oOOo-(3)-oOOo-----
plugin loaded: tinkerpop.server
plugin loaded: tinkerpop.utilities
plugin loaded: tinkerpop.tinkergraph
gremlin>
----

NOTE: If the above plugins are not loaded then they will need to be enabled or else certain examples will not work.
If using the standard Gremlin Console distribution, then the plugins should be enabled by default.  See below for
more information on the `:plugin use` command to manually enable plugins. These plugins, with the exception of
`tinkerpop.tinkergraph`, cannot be removed from the Console as they are a part of the `gremlin-console.jar` itself.
These plugins can only be deactivated.

The Gremlin Console is loaded and ready for commands. Recall that the console hosts the Gremlin-Groovy language.
Please review link:http://www.groovy-lang.org/[Groovy] for help on Groovy-related constructs. In short, Groovy is a
superset of Java. What works in Java, works in Groovy. However, Groovy provides many shorthands to make it easier
to interact with the Java API.  Moreover, Gremlin provides many neat shorthands to make it easier to express paths
through a property graph.

[gremlin-groovy]
----
i = 'goodbye'
j = 'self'
i + " " + j
"${i} ${j}"
----

The "toy" graph provides a way to get started with Gremlin quickly.

[gremlin-groovy]
----
g = traversal().withEmbedded(TinkerFactory.createModern())
g.V()
g.V().values('name')
g.V().has('name','marko').out('knows').values('name')
----

TIP: When using Gremlin-Groovy in a Groovy class file, add `static { GremlinLoader.load() }` to the head of the file.

=== Console Commands

In addition to the standard commands of the link:http://groovy-lang.org/groovysh.html[Groovy Shell], Gremlin adds
some other useful operations.  The following table outlines the most commonly used commands:

[width="100%",cols="3,^2,10",options="header"]
|=========================================================
|Command |Alias |Description
|:help |:? |Displays list of commands and descriptions.  When followed by a command name, it will display more specific help on that particular item.
|:exit |:x |Ends the Console session.
|import |:i |Import a class into the Console session.
|:cls |:C |Clear the screen of the Console.
|:clear |:c |Sometimes the Console can get into a state where the command buffer no longer understands input (e.g. a misplaced `(` or `}`).  Use this command to clear that buffer.
|:load |:l |Load a file or URL into the command buffer for execution.
|:install |:+ |Imports a Maven library and its dependencies into the Console.
|:uninstall |:- |Removes a Maven library and its dependencies. A restart of the console is required for removal to fully take effect.
|:plugin |:pin |Plugin management functions to list, activate and deactivate available plugins.
|:remote |:rem |Configures a "remote" context where Gremlin or results of Gremlin will be processed via usage of `:submit`.
|:submit |:> |Submit Gremlin to the currently active context defined by `:remote`.
|:bytecode |:bc |Provides options for translating and evaluating `Bytecode` for debugging purposes.
|=========================================================

Many of the above commands are described elsewhere or are generally self-explanatory, but the `:bytecode` command
could use some additional explanation. The following code shows example usage:

[source,text]
----
gremlin> :bytecode from g.V().out('knows')  <1>
==>{"@type":"g:Bytecode","@value":{"step":[["V"],["out","knows"]]}}
gremlin> :bytecode translate g {"@type":"g:Bytecode","@value":{"step":[["V"],["out","knows"]]}} <2>
==>g.V().out("knows")
gremlin> m = GraphSONMapper.build().create()
==>org.apache.tinkerpop.gremlin.structure.io.graphson.GraphSONMapper@69d6a7cd
gremlin> :bc config m  <3>
==>Configured bytecode serializer
gremlin> :bc from g.V().property('d',java.time.YearMonth.now()) <4>
Could not find a type identifier for the class : class java.time.Month. Make sure the value to serialize has a type identifier registered for its class. (through reference chain: java.time.YearMonth["month"])
Type ':help' or ':h' for help.
Display stack trace? [yN]n
gremlin> :bc reset  <5>
==>Bytecode serializer reset to GraphSON 3.0 with extensions and TinkerGraph serializers
gremlin> :bc from g.V().property('d',java.time.YearMonth.now())
==>{"@type":"g:Bytecode","@value":{"step":[["V"],["property","d",{"@type":"gx:YearMonth","@value":"2020-11"}]]}}
----

<1> Generates a GraphSON 3.0 representation of the traversal as bytecode.
<2> Converts bytecode in GraphSON 3.0 format to a traversal string.
<3> Configure a custom `GraphSONMapper` for the `:bytecode` command to use which can be helpful when working with
custom classes from different graph providers. The `config` option can take a `GraphSONMapper` argument as shown or
one or more `IoRegistry` or `SimpleModule` implementations that will plug into the default `GraphSONMapper` constructed
by the `:bytecode` command. The default will configure for GraphSON 3.0 with the extensions module and, if present,
the `TinkerIoRegistry` from TinkerGraph.
<4> Note that the `YearMonth` will not serialize because `m` did not configure the extensions module.
<5> After `reset` it works properly once more.

NOTE: The Console does expose the `:record` command which is inherited from the Groovy Shell. This command works well
with local commands, but may record session outputs differently for `:remote` commands. If there is a need to use
`:record` it may be best to manually create a `Cluster` object and issue commands that way so that they evaluate
locally in the shell.

=== Interrupting Evaluations

If there is some input that is taking too long to evaluate or to iterate through, use `ctrl+c` to attempt to interrupt
that process. It is an "attempt" in the sense that the long running process is only informed of the interruption by
the user and must respond to it (as with any call to `interrupt()` on a `Thread`). A `Traversal` will typically respond
to such requests as do most commands, including `:remote` operations.

[source,text]
----
gremlin> java.util.stream.IntStream.range(0, 1000).iterator()
==>0
==>1
==>2
==>3
==>4
...
==>348
==>349
==>350
==>351
==>352
Execution interrupted by ctrl+c
gremlin>
----

[[console-preferences]]
=== Console Preferences

Preferences are set with `:set name value`.  Values can contain spaces when quoted. All preferences are reset by `:purge preferences`

[width="100%",cols="3,^2,10",options="header"]
|=========================================================
|Preference |Type |Description
|max-iteration | int | Controls the maximum number of results that the Console will display. Default: 100 results.
|colors | bool | Enable ANSI color rendering. Default: true
|warnings | bool | Enable display of remote execution warnings. Default: true
|gremlin.color | colors | Color of the ASCII art gremlin on startup.
|info.color | colors | Color of "info" type messages.
|error.color | colors | Color of "error" type messages.
|vertex.color | colors | Color of vertices results.
|edge.color | colors | Color of edges in results.
|string.color | colors | Colors of strings in results.
|number.color | colors | Color of numbers in results.
|T.color | colors| Color of Tokens in results.
|input.prompt.color | colors | Color of the input prompt.
|result.prompt.color | colors | Color of the result prompt.
|input.prompt | string | Text of the input prompt.
|result.prompt | string | Text of the result prompt.
|result.indicator.null | string | Text of the void/no results indicator - setting to empty string (i.e. "" at the
command line) will print no result line in these cases.
|=========================================================

Colors can contain a comma-separated combination of 1 each of foreground, background, and attribute.

[width="100%",cols="3,^2,10",options="header"]
|=========================================================
|Foreground |Background |Attributes
|black|bg_black|bold
|blue|bg_blue|faint
|cyan|bg_cyan|underline
|green|bg_green|
|magenta|bg_magenta|
|red|bg_red|
|white|bg_white|
|yellow|bg_yellow|
|=========================================================

Example:

[source,text]
----
:set gremlin.color bg_black,green,bold
----

=== Dependencies and Plugin Usage

The Gremlin Console can dynamically load external code libraries and make them available to the user.  Furthermore,
those dependencies may contain Gremlin plugins which can expand the language, provide useful functions, etc.  These
important console features are managed by the `:install` and `:plugin` commands.

The following Gremlin Console session demonstrates the basics of these features:

[source,groovy]
----
gremlin> :plugin list  <1>
==>tinkerpop.server[active]
==>tinkerpop.gephi
==>tinkerpop.utilities[active]
==>tinkerpop.sugar
==>tinkerpop.tinkergraph[active]
gremlin> :plugin use tinkerpop.sugar  <2>
==>tinkerpop.sugar activated
gremlin> :install org.apache.tinkerpop neo4j-gremlin x.y.z  <3>
==>loaded: [org.apache.tinkerpop, neo4j-gremlin, x.y.z]
gremlin> :plugin list <4>
==>tinkerpop.server[active]
==>tinkerpop.gephi
==>tinkerpop.utilities[active]
==>tinkerpop.sugar
==>tinkerpop.tinkergraph[active]
==>tinkerpop.neo4j
gremlin> :plugin use tinkerpop.neo4j <5>
==>tinkerpop.neo4j activated
gremlin> :plugin list <6>
==>tinkerpop.server[active]
==>tinkerpop.gephi
==>tinkerpop.sugar[active]
==>tinkerpop.utilities[active]
==>tinkerpop.neo4j[active]
==>tinkerpop.tinkergraph[active]
----

<1> Show a list of "available" plugins.  The list of "available" plugins is determined by the classes available on
the Console classpath.  Plugins need to be "active" for their features to be available.
<2> To make a plugin "active" execute the `:plugin use` command and specify the name of the plugin to enable.
<3> Sometimes there are external dependencies that would be useful within the Console.  To bring those in, execute
`:install` and specify the Maven coordinates for the dependency.
<4> Note that there is a "tinkerpop.neo4j" plugin available, but it is not yet "active".
<5> Again, to use the "tinkerpop.neo4j" plugin, it must be made "active" with `:plugin use`.
<6> Now when the plugin list is displayed, the "tinkerpop.neo4j" plugin is displayed as "active".

WARNING: Plugins must be compatible with the version of the Gremlin Console (or Gremlin Server) being used.  Attempts
to use incompatible versions cannot be guaranteed to work.  Moreover, be prepared for dependency conflicts in
third-party plugins that may only be resolved via manual jar removal from the `ext/{plugin}` directory.

TIP: It is possible to manage plugin activation and deactivation by manually editing the `ext/plugins.txt` file which
contains the class names of the "active" plugins.  It is also possible to clear dependencies added by `:install` by
deleting them from the `ext` directory.

[[execution-mode]]
=== Execution Mode

For automated tasks and batch executions of Gremlin, it can be useful to execute Gremlin scripts in "execution" mode
from the command line.  Consider the following file named `gremlin.groovy`:

[source,groovy]
----
graph = TinkerFactory.createModern()
g = traversal().withEmbedded(graph)
g.V().each { println it }
----

This script creates the toy graph and then iterates through all its vertices printing each to the system out.  To
execute this script from the command line, `gremlin.sh` has the `-e` option used as follows:

[source,bash]
----
$ bin/gremlin.sh -e gremlin.groovy
v[1]
v[2]
v[3]
v[4]
v[5]
v[6]
----

It is also possible to pass arguments to scripts.  Any parameters following the file name specification are treated
as arguments to the script. They are collected into a list and passed in as a variable called "args".  The following
Gremlin script is exactly like the previous one, but it makes use of the "args" option to filter the vertices printed
to system out:

[source,groovy]
----
graph = TinkerFactory.createModern()
g = traversal().withEmbedded(graph)
g.V().has('name',args[0]).each { println it }
----

When executed from the command line a parameter can be supplied:

[source,bash]
----
$ bin/gremlin.sh -e gremlin.groovy marko
v[1]
$ bin/gremlin.sh -e gremlin.groovy vadas
v[2]
----

It is also possible to pass multiple scripts by specifying multiple `-e` options. The scripts will execute in the order
in which they are specified. Note that only the arguments from the last script executed will be preserved in the console.
Finally, if the arguments conflict with the reserved flags to which `gremlin.sh` responds, double quotes can be used to
wrap all the arguments to the option:

[source,bash]
----
$ bin/gremlin.sh -e "gremlin.groovy -e -i --color"
----

[[interactive-mode]]
=== Interactive Mode

The Gremlin Console can be started in an "interactive" mode. Interactive mode is like <<execution-mode, execution mode>>
but the console will not exit at the completion of the script, even if the script completes unsuccessfully. In such a
case, it will simply stop processing on the line of the script that failed. In this way, the state of the console
is such that a user could examine the state of things up to the point of failure, which might make the script easier to
debug.

In addition to debugging, interactive mode is a helpful way for users to initialize their console environment to
avoid otherwise repetitive typing. For example, a user who spends a lot of time working with the TinkerPop "modern"
graph might create a script called `init.groovy` like:

[source,groovy]
----
graph = TinkerFactory.createModern()
g = traversal().withEmbedded(graph)
----

and then start Gremlin Console as follows:

[source,text]
----
$ bin/gremlin.sh -i init.groovy

         \,,,/
         (o o)
-----oOOo-(3)-oOOo-----
plugin activated: tinkerpop.server
plugin activated: tinkerpop.utilities
plugin activated: tinkerpop.tinkergraph
gremlin> g.V()
==>v[1]
==>v[2]
==>v[3]
==>v[4]
==>v[5]
==>v[6]
----

Note that the user can now reference `g` (and `graph` for that matter) at startup without having to directly type that
variable initialization code into the console.

As in execution mode, it is also possible to pass multiple scripts by specifying multiple `-i` options. See the
<<execution-mode, Execution Mode Section>> for more information on the specifics of that capability.

[[gremlin-console-docker-image]]
=== Docker Image

The Gremlin Console can also be started as a link:https://hub.docker.com/r/tinkerpop/gremlin-console/[Docker image]:

[source,text]
----
$ docker run -it tinkerpop/gremlin-console:x.y.z
Feb 25, 2018 3:47:24 PM java.util.prefs.FileSystemPreferences$1 run
INFO: Created user preferences directory.

         \,,,/
         (o o)
-----oOOo-(3)-oOOo-----
plugin activated: tinkerpop.server
plugin activated: tinkerpop.utilities
plugin activated: tinkerpop.tinkergraph
gremlin>
----

The Docker image offers the same options as the standalone Console. It can be used for example to execute scripts:

[source,bash]
----
$ docker run -it tinkerpop/gremlin-console:x.y.z -e gremlin.groovy
v[1]
v[2]
v[3]
v[4]
v[5]
v[6]
----

[[gremlin-server]]
== Gremlin Server

image:gremlin-server.png[width=400,float=right] Gremlin Server provides a way to remotely execute Gremlin against one
or more `Graph` instances hosted within it.  The benefits of using Gremlin Server include:

* Allows any Gremlin Structure-enabled graph (i.e. implements the `Graph` API on the JVM) to exist as a standalone
server, which in turn enables the ability for multiple clients to communicate with the same graph database.
* Enables execution of ad hoc queries through remotely submitted Gremlin.
* Provides a method for non-JVM languages which may not have a Gremlin Traversal Machine (e.g. Python, Javascript, etc.)
to communicate with the TinkerPop stack on the JVM.
* Exposes numerous methods for extension and customization to include serialization options, remote commands, etc.

NOTE: Gremlin Server is the replacement for link:https://github.com/tinkerpop/rexster[Rexster].

NOTE: Please see the link:https://tinkerpop.apache.org/docs/x.y.z/dev/provider/[Provider Documentation] for information
on how to develop a driver for Gremlin Server.

By default, communication with Gremlin Server occurs over link:http://en.wikipedia.org/wiki/WebSocket[WebSocket] and
exposes a custom sub-protocol for interacting with the server.

WARNING: Gremlin Server allows for the execution of remotely submitted "scripts" (i.e. arbitrary code sent by a client
to the server). Developers should consider the security implications involved in running Gremlin Server without the
appropriate precautions. Please review the <<security,Security Section>> and more specifically, the
<<script-execution,Script Execution Section>> for more information.

[[starting-gremlin-server]]
=== Starting Gremlin Server

Gremlin Server comes packaged with a script called `bin/gremlin-server.sh` to get it started (use `gremlin-server.bat`
on Windows):

[source,text]
----
$ bin/gremlin-server.sh conf/gremlin-server-modern.yaml
[INFO] GremlinServer
         \,,,/
         (o o)
-----oOOo-(3)-oOOo-----

[INFO] GremlinServer - Configuring Gremlin Server from conf/gremlin-server-modern.yaml
[INFO] MetricManager - Configured Metrics Slf4jReporter configured with interval=180000ms and loggerName=org.apache.tinkerpop.gremlin.server.Settings$Slf4jReporterMetrics
[INFO] DefaultGraphManager - Graph [graph] was successfully configured via [conf/tinkergraph-empty.properties].
[INFO] ServerGremlinExecutor - Initialized Gremlin thread pool.  Threads in pool named with pattern gremlin-*
[INFO] ServerGremlinExecutor - Initialized GremlinExecutor and preparing GremlinScriptEngines instances.
[INFO] ServerGremlinExecutor - Initialized gremlin-groovy GremlinScriptEngine and registered metrics
[INFO] ServerGremlinExecutor - A GraphTraversalSource is now bound to [g] with graphtraversalsource[tinkergraph[vertices:0 edges:0], standard]
[INFO] OpLoader - Adding the standard OpProcessor.
[INFO] OpLoader - Adding the session OpProcessor.
[INFO] OpLoader - Adding the traversal OpProcessor.
[INFO] GremlinServer - Executing start up LifeCycleHook
[INFO] Logger$info - Loading 'modern' graph data.
[INFO] GremlinServer - idleConnectionTimeout was set to 0 which resolves to 0 seconds when configuring this value - this feature will be disabled
[INFO] GremlinServer - keepAliveInterval was set to 0 which resolves to 0 seconds when configuring this value - this feature will be disabled
[INFO] AbstractChannelizer - Configured application/vnd.gremlin-v3.0+json with org.apache.tinkerpop.gremlin.driver.ser.GraphSONMessageSerializerV3d0
[INFO] AbstractChannelizer - Configured application/json with org.apache.tinkerpop.gremlin.driver.ser.GraphSONMessageSerializerV3d0
[INFO] AbstractChannelizer - Configured application/vnd.graphbinary-v1.0 with org.apache.tinkerpop.gremlin.driver.ser.GraphBinaryMessageSerializerV1
[INFO] AbstractChannelizer - Configured application/vnd.graphbinary-v1.0-stringd with org.apache.tinkerpop.gremlin.driver.ser.GraphBinaryMessageSerializerV1
[INFO] GremlinServer$1 - Gremlin Server configured with worker thread pool of 1, gremlin pool of 4 and boss thread pool of 1.
[INFO] GremlinServer$1 - Channel started at port 8182.
----

Gremlin Server is configured by the provided link:http://www.yaml.org/[YAML] file `conf/gremlin-server-modern.yaml`.
That file tells Gremlin Server many things such as:

* The host and port to serve on
* Thread pool sizes
* Where to report metrics gathered by the server
* The serializers to make available
* The Gremlin `ScriptEngine` instances to expose and external dependencies to inject into them
* `Graph` instances to expose

The log messages that printed above show a number of things, but most importantly, there is a `Graph` instance named
`graph` that is exposed in Gremlin Server.  This graph is an in-memory TinkerGraph and was empty at the start of the
server.  An initialization script at `scripts/generate-modern.groovy` was executed during startup.  Its contents are
as follows:

[source,groovy]
----
include::{basedir}/gremlin-server/scripts/generate-modern.groovy[]
----

The script above initializes a `Map` and assigns two key/values to it.  The first, assigned to "hook", defines a
`LifeCycleHook` for Gremlin Server.  The "hook" provides a way to tie script code into the Gremlin Server startup and
shutdown sequences.  The `LifeCycleHook` has two methods that can be implemented: `onStartUp` and `onShutDown`.
These events are called once at Gremlin Server start and once at Gremlin Server stop.  This is an important point
because code outside of the "hook" is executed for each `ScriptEngine` creation (multiple may be created when
"sessions" are enabled) and therefore the `LifeCycleHook` provides a way to ensure that a script is only executed a
single time. In this case, the startup hook loads the "modern" graph into the empty TinkerGraph instance, preparing
it for use.  The second key/value pair assigned to the `Map`, named "g", defines a `TraversalSource` from the `Graph`
bound to the "graph" variable in the YAML configuration file.  This variable `g`, as well as any other variable
assigned to the `Map`, will be made available as variables for future remote script executions.  In more general
terms, any key/value pairs assigned to a `Map` returned from the initialization script will become variables that
are global to all requests. In addition, any functions that are defined will be cached for future use.

WARNING: Transactions on graphs in initialization scripts are not closed automatically after the script finishes
executing.  It is up to the script to properly commit or rollback transactions in the script itself.

[[connecting-via-drivers]]
=== Connecting via Drivers

image:rexster-connect.png[width=180,float=right] TinkerPop offers client-side drivers for the Gremlin Server websocket
sub-protocol in a variety of languages:

* <<gremlin-dotnet,C#>>
* <<gremlin-java,Java>>
* <<gremlin-javascript,Javascript>>
* <<gremlin-python,Python>>

These drivers provide methods to send Gremlin based requests and get back traversal results as a response. The requests
may be script-based or bytecode-based. As discussed earlier in the <<connecting-gremlin-server,introduction>> the
recommendation is to use bytecode-based requests. The difference between sending scripts and sending bytecode are
demonstrated below in some basic examples:

[source,java,tab]
----
// script
Cluster cluster = Cluster.open();
Client client = cluster.connect();
Map<String,Object> params = new HashMap<>();
params.put("name","marko");
List<Result> list = client.submit("g.V().has('person','name',name).out('knows')", params).all().get();

// bytecode
GraphTraversalSource g = traversal().withRemote(DriverRemoteConnection.using("localhost",8182,"g"));
List<Vertex> list = g.V().has("person","name","marko").out("knows").toList();
----
[source,groovy]
----
// script
def cluster = Cluster.open()
def client = cluster.connect()
def list = client.submit("g.V().has('person','name',name).out('knows')", [name: "marko"]).all().get();

// bytecode
def g = traversal().withRemote(DriverRemoteConnection.using("localhost",8182,"g"))
def list = g.V().has('person','name','marko').out('knows').toList()
----
[source,csharp]
----
include::../../../gremlin-dotnet/test/Gremlin.Net.IntegrationTest/Docs/Reference/GremlinApplicationsTests.cs[tags=connectingViaDrivers]
----
[source,javascript]
----
// script
const client = new Client('ws://localhost:45940/gremlin', { traversalSource: "g" });
const conn = client.open();
const list = conn.submit("g.V().has('person','name',name).out('knows')",{name: 'marko'}).then(function (response) { ... });

// bytecode
const g = gtraversal().withRemote(new DriverRemoteConnection('ws://localhost:8182/gremlin'));
const list = g.V().has("person","name","marko").out("knows").toList();
----
[source,python]
----
# script
client = Client('ws://localhost:8182/gremlin', 'g')
list = client.submit("g.V().has('person','name',name).out('knows')",{'name': 'marko'}).all()

# bytecode
g = traversal().withRemote(DriverRemoteConnection('ws://localhost:8182/gremlin','g'))
list = g.V().has("person","name","marko").out("knows").toList()
----

The advantage of bytecode over scripts should be apparent from the above examples. Scripts are just strings that are
embedded in code (in the above examples, the strings are Groovy-based) whereas bytecode based requests are themselves
code written in the native language of use. Obviously, the advantage of the Gremlin being actual code is that there
are checks (e.g. compile-time, auto-complete and other IDE support, language level checks, etc.) that help validate the
Gremlin during the development process.

TinkerPop makes an effort to ensure a high-level of consistency among the drivers and their features, but there are
differences in capabilities and features as they are each developed independently. The Java driver was the first and
is therefore the most advanced. Please see the related documentation for the driver of interest for more information
and details in the <<gremlin-drivers-variants,Gremlin Drivers and Variants>> Section of this documentation.

[[connecting-via-console]]
=== Connecting via Console

With Gremlin Server running it is now possible to issue some scripts to it for processing.  Start Gremlin Console as
follows:

[source,text]
----
$ bin/gremlin.sh

         \,,,/
         (o o)
-----oOOo-(3)-oOOo-----
gremlin>
----

The console has the notion of a "remote", which represents a place a script will be sent from the console to be
evaluated elsewhere in some other context (e.g. Gremlin Server, Hadoop, etc.).  To create a remote in the console,
do the following:

[gremlin-groovy]
----
:remote connect tinkerpop.server conf/remote.yaml
----

The `:remote` command shown above displays the current status of the remote connection.  This command can also be
used to configure a new connection and change other related settings.  To actually send a script to the server a
different command is required:

[gremlin-groovy]
----
:> g.V().values('name')
:> g.V().has('name','marko').out('created').values('name')
:> g.E().label().groupCount()
result
:remote close
----

The `:>` command, which is a shorthand for `:submit`, sends the script to the server to execute there.  Results are
wrapped in an `Result` object which is a just a holder for each individual result.  The `class` shows the data type
for the containing value.  Note that the last script sent was supposed to return a `Map`, but its `class` is
`java.lang.String`.  By default, the connection is configured to only return text results.  In other words,
Gremlin Server is using `toString` to serialize all results back to the console.  This enables virtually any
object on the server to be returned to the console, but it doesn't allow the opportunity to work with this data
in any way in the console itself.  A different configuration of the `:remote` is required to get the results back
as "objects":

[gremlin-groovy]
----
:remote connect tinkerpop.server conf/remote-objects.yaml <1>
:remote list <2>
:> g.E().label().groupCount() <3>
m = result[0].object <4>
m.sort {it.value}
script = """
         g.V().hasLabel('person').
           out('knows').
           out('created').
           group().
             by('name')
         """
:> @script   <5>
:remote close
----

<1> This configuration file specifies that results should be deserialized back into an `Object` in the console with
the caveat being that the server and console both know how to serialize and deserialize the result to be returned.
<2> There are now two configured remote connections.  The one marked by an asterisk is the one that was just created
and denotes the current one that `:submit` will react to.
<3> When the script is executed again, the `class` is no longer shown to be a `java.lang.String`.  It is instead a `java.util.HashMap`.
<4> The last result of a remote script is always stored in the reserved variable `result`, which allows access to
the `Result` and by virtue of that, the `Map` itself.
<5> If the submission requires multiple-lines to express, then a multi-line string can be created. The `:>` command
realizes that the user is referencing a variable via `@` and submits the string script.

TIP: In Groovy, `""" text """` is a convenient way to create a multi-line string and works well in concert with
`:> @variable`. Note that this model of submitting a string variable works for all `:>` based plugins, not just Gremlin Server.

WARNING: Not all values that can be returned from a Gremlin script end up being serializable.  For example,
submitting `:> graph` will return a `Graph` instance and in most cases those are not serializable by Gremlin Server
and will return a serialization error.  It should be noted that `TinkerGraph`, as a convenience for shipping around
small sub-graphs, is serializable from Gremlin Server.

The alternative syntax to connecting allows for the `Cluster` to be user constructed directly in the console as
opposed to simply providing a static YAML file.

[gremlin-groovy]
----
cluster = Cluster.open()
:remote connect tinkerpop.server cluster
----

The Gremlin Server `:remote config` command for the driver has the following configuration options:

[width="100%",cols="3,10a",options="header"]
|=========================================================
|Command |Description
|alias |
[width="100%",cols="3,10",options="header"]
!=========================================================
!Option !Description
! _pairs_ !A set of key/value alias/binding pairs to apply to requests.
!`reset` !Clears any aliases that were supplied in previous configurations of the remote.
!`show` !Shows the current set of aliases which is returned as a `Map`
!=========================================================
|timeout |Specifies the length of time in milliseconds the Console will wait for a response from the server. Specify
"none" to have no timeout. By default, this setting uses "none".
|=========================================================

[[console-aliases]]
==== Aliases

The `alias` configuration command for the Gremlin Server `:remote` can be useful in situations where there are
multiple `Graph` or `TraversalSource` instances on the server, as it becomes possible to rename them from the client
for purposes of execution within the context of a script.  Therefore, it becomes possible to submit commands this way:

[gremlin-groovy]
----
:remote connect tinkerpop.server conf/remote-objects.yaml
:remote config alias x g
:> x.E().label().groupCount()
:remote close
----

[[console-sessions]]
==== Sessions

A `:remote` created in the following fashion will be "sessionless", meaning each script issued to the server with
`:>` will be encased in a transaction and no state will be maintained from one request to the next.

[source,groovy]
----
gremlin> :remote connect tinkerpop.server conf/remote-objects.yaml
==>Configured localhost/127.0.0.1:8182
----

In other words, the transaction will be automatically committed (or rolledback on error) and any variables declared
in that script will be forgotten for the next request. See the section on <<sessions, "Considering Sessions">>
for more information on that topic.

To enable the remote to connect with a session the `connect` argument takes another argument as follows:

[gremlin-groovy]
----
:remote connect tinkerpop.server conf/remote.yaml session
:> x = 1
:> y = 2
:> x + y
:remote close
----

With the above command a session gets created with a random UUID for a session identifier. It is also possible to
assign a custom session identifier by adding it as the last argument to `:remote` command above. There is also the
option to replace "session" with "session-managed" to create a session that will auto-manage transactions (i.e. each
request will occur within the bounds of a transaction). In this way, the state of bound variables between requests are
maintained, but the need to manually managed the transactional scope of the graph is no longer required.

[[console-remote-console]]
==== Remote Console

Previous examples have shown usage of the `:>` command to send scripts to Gremlin Server. The Gremlin Console also
supports an additional method for doing this which can be more convenient when the intention is to exclusively
work with a remote connection to the server.

[gremlin-groovy]
----
:remote connect tinkerpop.server conf/remote.yaml session
:remote console
x = 1
y = 2
x + y
:remote console
:remote close
----

In the above example, the `:remote console` command is executed. It places the console in a state where the `:>` is
no longer required. Each script line is actually automatically submitted to Gremlin Server for evaluation. The
variables `x` and `y` that were defined actually don't exist locally - they only exist on the server! In this sense,
putting the console in this mode is basically like creating a window to a session on Gremlin Server.

TIP: When using `:remote console` there is not much point to using a configuration that uses a serializer that returns
actual data. In other words, using a configuration like the one inside of `conf/remote-objects.yaml` isn't typically
useful as in this mode the result will only ever be displayed but not used. Using a serializer configuration like
the one in `conf/remote.yaml` should perform better.

NOTE: Console commands, those that begin with a colon (e.g. `:x`, `:remote`) do not execute remotely when in this mode.
They are all still evaluated locally.

[[connecting-via-http]]
=== Connecting via HTTP

image:gremlin-rexster.png[width=225,float=left] While the default behavior for Gremlin Server is to provide a
WebSocket-based connection, it can also be configured to support plain HTTP web service.
The HTTP endpoint provides for a communication protocol familiar to most developers, with a wide support of
programming languages, tools and libraries for accessing it.  As a result, HTTP provides a fast way to get started
with Gremlin Server.   It also may represent an easier upgrade path from link:https://github.com/tinkerpop/rexster[Rexster]
as the API for the endpoint is very similar to Rexster's link:https://github.com/tinkerpop/rexster/wiki/Gremlin-Extension[Gremlin Extension].

IMPORTANT: TinkerPop provides and supports this HTTP endpoint as a convenience and for legacy reasons, but users should
prefer the recommended approach of bytcode based requests as described in <<connecting-gremlin,Connecting Gremlin>>
section.

Gremlin Server provides for a single HTTP endpoint - a Gremlin evaluator - which allows the submission of a Gremlin
script as a request.  For each request, it returns a response containing the serialized results of that script.
To enable this endpoint, Gremlin Server needs to be configured with the `HttpChannelizer`, which replaces the default.
The `WsAndHttpChannelizer` may also be configured to enable both WebSockets and the REST endpoint in the configuration
file:

[source,yaml]
channelizer: org.apache.tinkerpop.gremlin.server.channel.HttpChannelizer

[source,yaml]
channelizer: org.apache.tinkerpop.gremlin.server.channel.WsAndHttpChannelizer

NOTE: The `UnifiedChannelizer` introduced in 3.5.0 can also be used to support HTTP requests as its functionality
is similar to `WsAndHttpChannelizer`. Please see the Gremlin Server UnifiedChannelizer Section of the Upgrade
Documentation for 3.5.0 for more link:https://tinkerpop.apache.org/docs/current/upgrade/#_tinkerpop_3_5_0[details].

The `HttpChannelizer` is already configured in the `gremlin-server-rest-modern.yaml` file that is packaged with the Gremlin
Server distribution.  To utilize it, start Gremlin Server as follows:

[source,text]
bin/gremlin-server.sh conf/gremlin-server-rest-modern.yaml

Once the server has started, issue a request.  Here's an example with link:http://curl.haxx.se/[cURL]:

[source,text]
$ curl "http://localhost:8182?gremlin=100-1"

which returns:

[source,js]
{
  "result":{"data":99,"meta":{}},
  "requestId":"0581cdba-b152-45c4-80fa-3d36a6eecf1c",
  "status":{"code":200,"attributes":{},"message":""}
}

The above example showed a `GET` operation, but the preferred method for this endpoint is `POST`:

[source,text]
curl -X POST -d "{\"gremlin\":\"100-1\"}" "http://localhost:8182"

which returns:

[source,js]
{
  "result":{"data":99,"meta":{}},
  "requestId":"ef2fe16c-441d-4e13-9ddb-3c7b5dfb10ba",
  "status":{"code":200,"attributes":{},"message":""}
}

It is also preferred that Gremlin scripts be parameterized when possible via `bindings`:

[source,text]
curl -X POST -d "{\"gremlin\":\"100-x\", \"bindings\":{\"x\":1}}" "http://localhost:8182"

The `bindings` argument is a `Map` of variables where the keys become available as variables in the Gremlin script.
Note that parameterization of requests is critical to performance, as repeated script compilation can be avoided on
each request.

NOTE: It is possible to pass bindings via `GET` based requests.  Query string arguments prefixed with "bindings." will
be treated as parameters, where that prefix will be removed and the value following the period will become the
parameter name.  In other words, `bindings.x` will create a parameter named "x" that can be referenced in the submitted
Gremlin script.  The caveat is that these arguments will always be treated as `String` values.  To ensure that data
types are preserved or to pass complex objects such as lists or maps, use `POST` which will at least support the
allowed JSON data types.

Finally, as Gremlin Server can host multiple `ScriptEngine` instances (e.g. `gremlin-groovy`, `nashorn`), it is
possible to define the language to utilize to process the request:

[source,text]
curl -X POST -d "{\"gremlin\":\"100-x\", \"language\":\"gremlin-groovy\", \"bindings\":{\"x\":1}}" "http://localhost:8182"

By default this value is set to `gremlin-groovy`.  If using a `GET` operation, this value can be set as a query
string argument with by setting the `language` key.

WARNING: Consider the size of the result of a submitted script being returned from the HTTP endpoint.  A script
that iterates thousands of results will serialize each of those in memory into a single JSON result set.  It is
quite possible that such a script will generate `OutOfMemoryError` exceptions on the server.  Consider the default
WebSocket configuration, which supports streaming, if that type of use case is required.

=== Configuring

The `gremlin-server.sh` file serves multiple purposes.  It can be used to "install" dependencies to the Gremlin
Server path.  For example, to be able to configure and use other `Graph` implementations, the dependencies must be
made available to Gremlin Server.  To do this, use the `install` switch and supply the Maven coordinates for the
dependency to "install".  For example, to use Neo4j in Gremlin Server:

[source,text]
----
bin/gremlin-server.sh install org.apache.tinkerpop neo4j-gremlin x.y.z
----

This command will "grab" the appropriate dependencies and copy them to the `ext` directory of Gremlin Server, which
will then allow them to be "used" the next time the server is started.  To uninstall dependencies, simply delete them
from the `ext` directory.

`bin/gremlin-server.sh` has several other options.

[width="100%",cols="3,10",options="header"]
|=========================================================
|Parameter|Description
|start|Start the server in the background.
|stop|Shutdown the server.
|restart|Shutdown a running server then start it again.
|status|Check if the server is running.
|console|Start the server in the foreground. Use ^C to kill it.
|install <group> <artifact> <version>| Install dependencies into the server. "-i" exists for backwards compatibility but is deprecated.
|<conf file>| Start the server in the foreground using the provided YAML config file.
|=========================================================

The `bin/gremlin-server.sh` script can be customized with environment variables in `bin/gremlin-server.conf`.

[width="100%",cols="3,10",options="header"]
|=========================================================
|Variable |Description
|DEBUG| Enable debugging of the startup script
|GREMLIN_HOME| The Gremlin Server install directory. Use this if the script has trouble finding itself.
|GREMLIN_YAML| The default server YAML file (conf/gremlin-server.yaml)
|LOG_DIR| Location of gremlin.log where stdout/stderr are captured (logs/)
|PID_DIR| Location of gremlin.pid
|RUNAS| User to run the server as
|JAVA_HOME| Java install location. Will use $JAVA_HOME/bin/java
|JAVA_OPTIONS| Options passed to the JVM
|=========================================================

As mentioned earlier, Gremlin Server is configured though a YAML file.  By default, Gremlin Server will look for a
file called `conf/gremlin-server.yaml` to configure itself on startup.  To override this default, set GREMLIN_YAML in
`bin/gemlin-server.conf` or supply the file to use to `bin/gremlin-server.sh` as in:

[source,text]
----
bin/gremlin-server.sh conf/gremlin-server-min.yaml
----

WARNING: On Windows, gremlin-server.bat will always start in the foreground. When no parameter is provided, it will
start with the default `conf/gremlin-server.yaml` file.

The following table describes the various YAML configuration options that Gremlin Server expects:

[width="100%",cols="3,10,^2",options="header"]
|=========================================================
|Key |Description |Default
|authentication.authenticator |The fully qualified classname of an `Authenticator` implementation to use.  If this setting is not present, then authentication is effectively disabled. |`AllowAllAuthenticator`
|authentication.authenticationHandler | The fully qualified classname of an `AbstractAuthenticationHandler` implementation to use. If this setting is not present, but the `authentication.authenticator` is, it will use that authenticator with the default `AbstractAuthenticationHandler` implementation for the specified `Channelizer` |_none_
|authentication.config |A `Map` of configuration settings to be passed to the `Authenticator` when it is constructed.  The settings available are dependent on the implementation. |_none_
|authentication.enableAuditLog |Deprecated: replaced by `enableAuditLog` with slight changes in the log message format. |_false_
|authorization.authorizer |The fully qualified classname of an `Authorizer` implementation to use. |_none_
|authorization.config |A `Map` of configuration settings to be passed to the `Authorizer` when it is constructed.  The settings available are dependent on the implementation. |_none_
|channelizer |The fully qualified classname of the `Channelizer` implementation to use.  A `Channelizer` is a "channel initializer" which Gremlin Server uses to define the type of processing pipeline to use.  By allowing different `Channelizer` implementations, Gremlin Server can support different communication protocols (e.g. WebSocket). |`WebSocketChannelizer`
|enableAuditLog |The `AuthenticationHandler`, `AuthorizationHandler` and processors can issue audit logging messages with the authenticated user, remote socket address and requests with a gremlin query. For privacy reasons, the default value of this setting is false. The audit logging messages are logged at the INFO level via the `audit.org.apache.tinkerpop.gremlin.server` logger, which can be configured using the log4j.properties file. |_false_
|graphManager |The fully qualified classname of the `GraphManager` implementation to use.  A `GraphManager` is a class that adheres to the TinkerPop `GraphManager` interface, allowing custom implementations for storing and managing graph references, as well as defining custom methods to open and close graphs instantiations. To prevent Gremlin Server from starting when all graphs fails, the `CheckedGraphManager` can be used.|`DefaultGraphManager`
|graphs |A `Map` of `Graph` configuration files where the key of the `Map` becomes the name to which the `Graph` will be bound and the value is the file name of a `Graph` configuration file. |_none_
|gremlinPool |The number of "Gremlin" threads available to execute actual scripts in a `ScriptEngine`. This pool represents the workers available to handle blocking operations in Gremlin Server. When set to `0`, Gremlin Server will use the value provided by `Runtime.availableProcessors()`. |0
|host |The name of the host to bind the server to. |localhost
|idleConnectionTimeout |Time in milliseconds that the server will allow a channel to not receive requests from a client before it automatically closes. If enabled, the value provided should typically exceed the amount of time given to `keepAliveInterval`. Note that while this value is to be provided as milliseconds it will resolve to second precision. Set this value to `0` to disable this feature. |0
|keepAliveInterval |Time in milliseconds that the server will allow a channel to not send responses to a client before it sends a "ping" to see if it is still present. If it is present, the client should respond with a "pong" which will thus reset the `idleConnectionTimeout` and keep the channel open. If enabled, this number should be smaller than the value provided to the `idleConnectionTimeout`. Note that while this value is to be provided as milliseconds it will resolve to second precision. Set this value to `0` to disable this feature. |0
|maxAccumulationBufferComponents |Maximum number of request components that can be aggregated for a message. |1024
|maxChunkSize |The maximum length of the content or each chunk.  If the content length exceeds this value, the transfer encoding of the decoded request will be converted to 'chunked' and the content will be split into multiple `HttpContent` objects.  If the transfer encoding of the HTTP request is 'chunked' already, each chunk will be split into smaller chunks if the length of the chunk exceeds this value. |8192
|maxContentLength |The maximum length of the aggregated content for a message.  Works in concert with `maxChunkSize` where chunked requests are accumulated back into a single message.  A request exceeding this size will return a `413 - Request Entity Too Large` status code.  A response exceeding this size will raise an internal exception. |65536
|maxHeaderSize |The maximum length of all headers. |8192
|maxInitialLineLength |The maximum length of the initial line (e.g.  "GET / HTTP/1.0") processed in a request, which essentially controls the maximum length of the submitted URI. |4096
|maxParameters |The maximum number of parameters that can be passed on a request. Larger numbers may impact performance for scripts. This configuration only applies to the `UnifiedChannelizer`. |16
|maxSessionTaskQueueSize |The maximum size that an individual session can queue requests before starting to reject them. This configuration only applies to the `UnifiedChannelizer`. |4096
|maxWorkQueueSize |The maximum size the general processing queue can grow before the `gremlinPool` starts to reject requests. |8192
|metrics.consoleReporter.enabled |Turns on console reporting of metrics. |false
|metrics.consoleReporter.interval |Time in milliseconds between reports of metrics to console. |180000
|metrics.csvReporter.enabled |Turns on CSV reporting of metrics. |false
|metrics.csvReporter.fileName |The file to write metrics to. |_none_
|metrics.csvReporter.interval |Time in milliseconds between reports of metrics to file. |180000
|metrics.gangliaReporter.addressingMode |Set to `MULTICAST` or `UNICAST`. |_none_
|metrics.gangliaReporter.enabled |Turns on Ganglia reporting of metrics. Additional link:https://tinkerpop.apache.org/docs/x.y.z/reference/#metrics[setup] is required. |false
|metrics.gangliaReporter.host |Define the Ganglia host to report Metrics to. |localhost
|metrics.gangliaReporter.interval |Time in milliseconds between reports of metrics for Ganglia. |180000
|metrics.gangliaReporter.port |Define the Ganglia port to report Metrics to. |8649
|metrics.graphiteReporter.enabled |Turns on Graphite reporting of metrics. Additional link:https://tinkerpop.apache.org/docs/x.y.z/reference/#metrics[setup] is required. |false
|metrics.graphiteReporter.host |Define the Graphite host to report Metrics to. |localhost
|metrics.graphiteReporter.interval |Time in milliseconds between reports of metrics for Graphite. |180000
|metrics.graphiteReporter.port |Define the Graphite port to report Metrics to. |2003
|metrics.graphiteReporter.prefix |Define a "prefix" to append to metrics keys reported to Graphite. |_none_
|metrics.jmxReporter.enabled |Turns on JMX reporting of metrics. |false
|metrics.slf4jReporter.enabled |Turns on SLF4j reporting of metrics. |false
|metrics.slf4jReporter.interval |Time in milliseconds between reports of metrics to SLF4j. |180000
|port |The port to bind the server to. |8182
|processors |A `List` of `Map` settings, where each `Map` represents a `OpProcessor` implementation to use along with its configuration. |_none_
|processors[X].className |The full class name of the `OpProcessor` implementation. |_none_
|processors[X].config |A `Map` containing `OpProcessor` specific configurations. |_none_
|resultIterationBatchSize |Defines the size in which the result of a request is "batched" back to the client.  In other words, if set to `1`, then a result that had ten items in it would get each result sent back individually.  If set to `2` the same ten results would come back in five batches of two each. |64
|scriptEngines |A `Map` of `ScriptEngine` implementations to expose through Gremlin Server, where the key is the name given by the `ScriptEngine` implementation.  The key must match the name exactly for the `ScriptEngine` to be constructed.  The value paired with this key is itself a `Map` of configuration for that `ScriptEngine`.  If this value is not set, it will default to "gremlin-groovy". |_gremlin-groovy_
|scriptEngines.<name>.imports |A comma separated list of classes/packages to make available to the `ScriptEngine`. |_none_
|scriptEngines.<name>.staticImports |A comma separated list of "static" imports to make available to the `ScriptEngine`. |_none_
|scriptEngines.<name>.scripts |A comma separated list of script files to execute on `ScriptEngine` initialization. `Graph` and `TraversalSource` instance references produced from scripts will be stored globally in Gremlin Server, therefore it is possible to use initialization scripts to add Traversal Strategies or create entirely new `Graph` instances all together. Instantiating a `LifeCycleHook` in a script provides a way to execute scripts when Gremlin Server starts and stops.|_none_
|scriptEngines.<name>.config |A `Map` of configuration settings for the `ScriptEngine`.  These settings are dependent on the `ScriptEngine` implementation being used. |_none_
|evaluationTimeout |The amount of time in milliseconds before a request evaluation and iteration of result times out. This feature can be turned off by setting the value to `0`. |30000
|serializers |A `List` of `Map` settings, where each `Map` represents a `MessageSerializer` implementation to use along with its configuration. If this value is not set, then Gremlin Server will configure with GraphSON and GraphBinary but will not register any `ioRegistries` for configured graphs. |_empty_
|serializers[X].className |The full class name of the `MessageSerializer` implementation. |_none_
|serializers[X].config |A `Map` containing `MessageSerializer` specific configurations. |_none_
|sessionLifetimeTimeout |The maximum time in milliseconds that a session can exist. This value cannot be extended beyond this value irrespective of the number of requests and their individual timeouts. The session life cannot be extended once started. This configuration only applies to the `UnifiedChannelizer`. |600000 (10 minutes)
|ssl.enabled |Determines if SSL is turned on or not. |false
|ssl.keyStore |The private key in JKS or PKCS#12 format.  |_none_
|ssl.keyStorePassword |The password of the `keyStore` if it is password-protected. |_none_
|ssl.keyStoreType |`JKS` (Java 8 default) or `PKCS12` (Java 9+ default) |_none_
|ssl.needClientAuth | Optional. One of NONE, REQUIRE.  Enables client certificate authentication at the enforcement level specified. Can be used in combination with Authenticator. |_none_
|ssl.sslCipherSuites |The list of JSSE ciphers to support for SSL connections. If specified, only the ciphers that are listed and supported will be enabled. If not specified, the JVM default is used.  |_none_
|ssl.sslEnabledProtocols |The list of SSL protocols to support for SSL connections. If specified, only the protocols that are listed and supported will be enabled. If not specified, the JVM default is used.  |_none_
|ssl.trustStore |Required when needClientAuth is REQUIRE. Trusted certificates for verifying the remote endpoint's certificate. If this value is not provided and SSL is enabled, the default `TrustManager` will be used, which will have a set of common public certificates installed to it. |_none_
|ssl.trustStorePassword |The password of the `trustStore` if it is password-protected |_none_
|strictTransactionManagement |Set to `true` to require `aliases` to be submitted on every requests, where the `aliases` become the scope of transaction management. |false
|threadPoolBoss |The number of threads available to Gremlin Server for accepting connections. Should always be set to `1`. |1
|threadPoolWorker |The number of threads available to Gremlin Server for processing non-blocking reads and writes. |1
|useCommonEngineForSessions |Ensures that the same `ScriptEngine` is used to support sessions and sessionless requests which will lead to better performance. Do not change this setting from the default without a specific use case in mind. This configuration only applies to the `UnifiedChannelizer`. |true
|useEpollEventLoop |Try to use epoll event loops (works only on Linux os) instead of netty NIO. |false
|useGlobalFunctionCacheForSessions |Enable the global function cache for sessions when using the `UnifiedChannelizer`. When `true` it means that functions created in one request to a session remain available on the next request to that session. This setting is only relevant when `useGlobalFunctionCacheForSessions` is `false`. |true
|writeBufferHighWaterMark | If the number of bytes in the network send buffer exceeds this value then the channel is no longer writeable, accepting no additional writes until buffer is drained and the `writeBufferLowWaterMark` is met. |65536
|writeBufferLowWaterMark | Once the number of bytes queued in the network send buffer exceeds the `writeBufferHighWaterMark`, the channel will not become writeable again until the buffer is drained and it drops below this value. |65536
|=========================================================

See the <<metrics,Metrics>> section for more information on how to configure Ganglia and Graphite.

[[opprocessor-configurations]]
==== OpProcessor Configurations

IMPORTANT: The `UnifiedChannelizer` does not rely on `OpProcessor` infrastructure. If using that channelizer, these
configuration options can be ignored.

An `OpProcessor` provides a way to plug-in handlers to Gremlin Server's processing flow. Gremlin Server uses this
plug-in system itself to expose the packaged functionality that it exposes. Configurations can be supplied to an
`OpProcessor` through the `processors` key in the Gremlin Server configuration file. Each `OpProcessor` can take a
`Map` of arguments which are specific to a particular implementation:

[source,yaml]
----
processors:
  - { className: org.apache.tinkerpop.gremlin.server.op.session.SessionOpProcessor, config: { sessionTimeout: 28800000 }}
----

The following sub-sections describe those configurations for each `OpProcessor` implementations supplied with Gremlin
Server.

===== SessionOpProcessor

The `SessionOpProcessor` provides a way to interact with Gremlin Server over a <<sessions,session>>.

[width="100%",cols="3,10,^2",options="header"]
|=========================================================
|Name |Description |Default
|globalFunctionCacheEnabled |Determines if the script engine cache for global functions is enabled and behaves as an override to the plugin specific setting of the same name. |true
|maxParameters |Maximum number of parameters that can be passed on the request. |16
|perGraphCloseTimeout |Time in milliseconds to wait for each configured graph to close any open transactions when the session is killed. |10000
|sessionTimeout |Time in milliseconds before a session will time out. |28800000
|=========================================================

===== StandardOpProcessor

The `StandardOpProcessor` provides a way to interact with Gremlin Server without use of sessions and is the default
method for processing script evaluation requests.

[width="100%",cols="3,10,^2",options="header"]
|=========================================================
|Name |Description |Default
|maxParameters |Maximum number of parameters that can be passed on the request. |16
|=========================================================

[[traversalopprocessor]]
===== TraversalOpProcessor

The `TraversalOpProcessor` provides a way to accept traversals configured via <<connecting-via-drivers,withRemote()>>.
It has no special configuration settings.

==== Serialization

Gremlin Server can accept requests and return results using different serialization formats. Serializers implement the
`MessageSerializer` interface. In doing so, they express the list of mime types they expect to support. When
configuring multiple serializers it is possible for two or more serializers to support the same mime type. Such a
situation may be common with a generic mime type such as `application/json`. Serializers are added in the order that
they are encountered in the configuration file and the first one added for a specific mime type will not be overridden
by other serializers that also support it.

The format of the serialization is configured by the `serializers` setting described in the table above.  Note that
some serializers have additional configuration options as defined by the `serializers[X].config` setting.  The
`config` setting is a `Map` where the keys and values get passed to the serializer at its initialization.  The
available and/or expected keys are dependent on the serializer being used.  Gremlin Server comes packaged with three
different serializers: GraphSON, Gryo, and GraphBinary (however, GraphSON and GraphBinary are the only two configured
by default).

===== GraphSON

The GraphSON serializer produces human readable output in JSON format and is a good configuration choice for those
trying to use TinkerPop from non-JVM languages.  JSON obviously has wide support across virtually all major
programming languages and can be consumed by a wide variety of tools. The format itself is described in the
link:https://tinkerpop.apache.org/docs/current/dev/io/#graphson[IO Documentation].

[source,yaml]
----
  - { className: org.apache.tinkerpop.gremlin.driver.ser.GraphSONMessageSerializerV3d0 }
----

Gremlin Server is configured by default with GraphSON 3.0 as shown above. It has the following configuration option:

[width="100%",cols="3,10,^2",options="header"]
|=========================================================
|Key |Description |Default
|ioRegistries |A list of `IoRegistry` implementations to be applied to the serializer. |_none_
|=========================================================

It is worth noting that GraphSON 1.0 still has some appeal for some users as it can be configured to produce an untyped
JSON format which is a bit easier to consume than its successors which embed data types into the output. This version
of GraphSON tends to be the one that users like to utilize when <<connecting-via-http,connecting via HTTP>> and is still
used by some <<connecting-rgp, Remote Gremlin Providers>> for this purpose.

To configure Gremlin Server this way, the `GraphSONMessageSerializerV1d0` must be included:

[source,yaml]
----
  - { className: org.apache.tinkerpop.gremlin.driver.ser.GraphSONMessageSerializerV1d0 }
  - { className: org.apache.tinkerpop.gremlin.driver.ser.GraphSONMessageSerializerV3d0 }
----

In the above situation, both `GraphSONMessageSerializerV1d0` and `GraphSONMessageSerializerV3d0` each bind to the
`application/json` mime type. When such conflicts arise, Gremlin Server will use the order of the serializers to
determine priority such that the first serializer to bind to a type will be used and the others ignored. The following
log message will indicate how the server is ultimately configured:

[source,text]
----
[INFO] AbstractChannelizer - Configured application/json with org.apache.tinkerpop.gremlin.driver.ser.GraphSONMessageSerializerV1d0
[INFO] AbstractChannelizer - Configured application/vnd.gremlin-v3.0+json with org.apache.tinkerpop.gremlin.driver.ser.GraphSONMessageSerializerV3d0
[INFO] AbstractChannelizer - application/json already has org.apache.tinkerpop.gremlin.driver.ser.GraphSONMessageSerializerV1d0 configured - it will not be replaced by org.apache.tinkerpop.gremlin.driver.ser.GraphSONMessageSerializerV3d0, change order of serialization configuration if this is not desired.
----

Given the above, using GraphSON 3.0 under this configuration will require that the user specific the type:

[source,text]
----
$ curl -X POST -d "{\"gremlin\":\"100-1\"}" "http://localhost:8182"
{"requestId":"f8720ad9-2c8b-4eef-babe-21792a3e3157","status":{"message":"","code":200,"attributes":{}},"result":{"data":[99],"meta":{}}}
$ curl -H "Accept:application/vnd.gremlin-v3.0+json" -X POST -d "{\"gremlin\":\"100-1\"}" "http://localhost:8182"
{"requestId":"9fdf0892-d86c-41f2-94b5-092785c473eb","status":{"message":"","code":200,"attributes":{"@type":"g:Map","@value":[]}},"result":{"data":{"@type":"g:List","@value":[{"@type":"g:Int32","@value":99}]},"meta":{"@type":"g:Map","@value":[]}}
----

===== Gryo

WARNING: Gryo is no longer the recommended serialization format for Gremlin Server. Consider using
<<server-graphbinary, GraphBinary>> instead.

The Gryo serializer utilizes Kryo-based serialization which produces a binary output.  This format is best consumed
by JVM-based languages. The format itself is described in the
link:https://tinkerpop.apache.org/docs/current/dev/io/#gryo[IO Documentation].

[source,yaml]
  - { className: org.apache.tinkerpop.gremlin.driver.ser.GryoMessageSerializerGremlinV3d0 }

It has the MIME type of `application/vnd.gremlin-v3.0+gryo` and the following configuration options:

[width="100%",cols="3,10,^2",options="header"]
|=========================================================
|Key |Description |Default
|bufferSize |The maximum size of the Kryo buffer for use on a single object being serialized.  Increasing this value will correct `KryoException` errors that complain of "Buffer too small". |_4096_
|classResolverSupplier |The fully qualified classname of a custom `Supplier<ClassResolver>` which will be used when constructing `Kryo` instances. There is no direct default for this setting, but without a setting the `GryoClassResolver` is used. |_none_
|custom |A list of classes with custom kryo `Serializer` implementations related to them in the form of `<class>;<serializer-class>`. |_none_
|ioRegistries |A list of `IoRegistry` implementations to be applied to the serializer. |_none_
|serializeResultToString |When set to `true`, results are serialized by first calling `toString()` on each object in the result list resulting in an extended MIME Type of `application/vnd.gremlin-v1.0+gryo-stringd`.  When set to `false` Kryo-based serialization is applied. |_false_
|=========================================================

As described above, there are multiple ways in which to register serializers for Kryo-based serialization.  Note
that the `ioRegistries` setting is applied first, followed by the `custom` setting.

Those configuring or implementing a `Supplier<ClassResolver>` should consider this an "advanced" option and typically
important to use cases where server types need to be coerced to client types (i.e. a type is available on the server
but not on the client).  Implementations should typically instantiate `ClassResolver` implementations that are
extensions of the `GryoClassResolver` as this class is important to most serialization tasks in TinkerPop.

[[server-graphbinary]]
===== GraphBinary

GraphBinary is a binary serialization format suitable for object trees, designed to reduce serialization overhead on
both the client and the server, as well as limiting the size of the payload that is transmitted over the wire. The
format itself is described in the link:https://tinkerpop.apache.org/docs/current/dev/io/#graphbinary[IO Documentation].

[source,yaml]
  - { className: org.apache.tinkerpop.gremlin.driver.ser.GraphBinaryMessageSerializerV1 }

It has the MIME type of `application/vnd.graphbinary-v1.0` and the following configuration options:

[width="100%",cols="3,10,^2",options="header"]
|=========================================================
|Key |Description |Default
|custom |A list of classes with custom kryo `Serializer` implementations related to them in the form of `<class>;<serializer-class>`. |_none_
|ioRegistries |A list of `IoRegistry` implementations to be applied to the serializer. |_none_
|builder |Name of the `TypeSerializerRegistry.Builder` instance to be used to construct the `TypeSerializerRegistry`. |_none_
|=========================================================

As described above, there are multiple ways in which to register serializers for GraphBinary-based serialization. Note
that the `ioRegistries` setting is applied first, followed by the `custom` setting.

[[metrics]]
==== Metrics

Gremlin Server produces metrics about its operations that can yield some insight into how it is performing. These
metrics are exposed in a variety of ways:

* Directly to the console where Gremlin Server is running
* CSV file
* link:http://ganglia.info/[Ganglia]
* link:http://graphite.wikidot.com/[Graphite]
* link:http://www.slf4j.org/[SLF4j]
* link:https://en.wikipedia.org/wiki/Java_Management_Extensions[JMX]

The configuration of each of these outputs is described in the Gremlin Server <<_configuring_2, Configuring>> section.
Note that Graphite and Ganglia are not included as part of the Gremlin Server distribution and must be installed
to the server manually.

[source,text]
----
bin/gremlin-server.sh install com.codahale.metrics metrics-ganglia 3.0.2
bin/gremlin-server.sh install com.codahale.metrics metrics-graphite 3.0.2
----

WARNING: Gremlin Server is built to work with Metrics 3.0.2. Usage of other versions may lead to unexpected problems.

NOTE: Installing Ganglia will include `org.acplt:oncrpc`, which is an LGPL licensed dependency.

Regardless of the output, the metrics gathered are the same. Each metric is prefixed with
`org.apache.tinkerpop.gremlin.server.GremlinServer` and the following metrics are reported:

* `sessions` - The number of sessions open at the time the metric was last measured. For the `UnifiedChannelizer`, each
request creates a "session", even a so-called "sessionless request", which is basically a session that will only
execute within the context of that single request.
* `errors` - The number of total errors, mean rate, as well as the 1, 5, and 15-minute error rates.
* `op.eval` - The number of script evaluations, mean rate, 1, 5, and 15 minute rates, minimum, maximum, median, mean,
and standard deviation evaluation times, as well as the 75th, 95th, 98th, 99th and 99.9th percentile evaluation times
(note that these time apply to both sessionless and in-session requests).
* `op.traversal` - The number of `Traversal` bytecode-based executions, mean rate, 1, 5, and 15 minute rates, minimum,
maximum, median, mean, and standard deviation evaluation times, as well as the 75th, 95th, 98th, 99th and 99.9th
percentile evaluation times.
* `engine-name.session.session-id.*` - Metrics related to different `GremlinScriptEngine` instances configured for
session-based requests where "engine-name" will be the actual name of the engine, such as "gremlin-groovy" and
"session-id" will be the identifier for the session itself. This metric is not measured under the `UnifiedChannelizer`.
* `engine-name.sessionless.*` - Metrics related to different `GremlinScriptEngine` instances configured for sessionless
requests where "engine-name" will be the actual name of the engine, such as "gremlin-groovy". This metric is not
measured under the `UnifiedChannelizer`.

==== As A Service

Gremlin server can be configured to run as a service.

===== Init.d (SysV)

Link `bin/gremlin-server.sh` to `init.d`
Be sure to set RUNAS to the service user in `bin/gremlin-server.conf`

[source,bash]
----
# Install
ln -s /path/to/apache-tinkerpop-gremlin-server-x.y.z/bin/gremlin-server.sh /etc/init.d/gremlin-server

# Systems with chkconfig/service. E.g. Fedora, Red Hat
chkconfig --add gremlin-server

# Start
service gremlin-server start

# Or call directly
/etc/init.d/gremlin-server restart

----

===== Systemd

To install, copy the service template below to /etc/systemd/system/gremlin.service
and update the paths `/path/to/apache-tinkerpop-gremlin-server` with the actual install path of Gremlin Server.

[source,bash]
----
[Unit]
Description=Apache TinkerPop Gremlin Server daemon
Documentation=https://tinkerpop.apache.org/
After=network.target

[Service]
Type=forking
ExecStart=/path/to/apache-tinkerpop-gremlin-server/bin/gremlin-server.sh start
ExecStop=/path/to/apache-tinkerpop-gremlin-server/bin/gremlin-server.sh stop
PIDFile=/path/to/apache-tinkerpop-gremlin-server/run/gremlin.pid

[Install]
WantedBy=multi-user.target
----


Enable the service with `systemctl enable gremlin-server`

Start the service with `systemctl start gremlin-server`


[[security]]
=== Security

image:gremlin-server-secure.png[width=175,float=right] Gremlin Server provides for several features that aid in the
security of the graphs that it exposes.  In particular it supports SSL for transport layer security, authentication,
authorization and protective measures against malicious script execution.  Client SSL options are described in the
<<gremlin-drivers-variants, Gremlin Drivers and Variants">> sections with varying capability depending on the driver
chosen. Script execution options are covered <<script-execution, "at the end of this section">>. This section
starts with authentication.

Gremlin Server supports a pluggable authentication framework using
link:https://en.wikipedia.org/wiki/Simple_Authentication_and_Security_Layer[SASL] (Simple Authentication and
Security Layer). Depending on the client used to connect to Gremlin Server, different authentication
mechanisms are accessible, see the table below.

[width="70%",cols="3,5,3",options="header"]
|=========================================================
|Client |Authentication mechanism |Availability
|HTTP |BASIC |3.0.0-incubating
1.3+v|Gremlin-Java/
Gremlin-Console |PLAIN SASL (username/password) |3.0.0-incubating
|Pluggable SASL |3.0.0-incubating
|GSSAPI SASL (Kerberos) |3.3.0
|Gremlin.NET |PLAIN SASL |3.3.0
1.2+v|Gremlin-Python |PLAIN SASL |3.2.2
|GSSAPI SASL (Kerberos) |3.4.7
|Gremlin.Net |PLAIN SASL |3.2.7
|Gremlin-Javascript |PLAIN SASL |3.3.0
|=========================================================

By default, Gremlin Server is configured to allow all requests to be processed (i.e. no authentication).  To enable
authentication, Gremlin Server must be configured with an `Authenticator` implementation in its YAML file.  Gremlin
Server comes packaged with two implementations called `SimpleAuthenticator` for plain text authentication using HTTP
BASIC or PLAIN SASL and `Krb5Authenticator` for Kerberos authentication using GSSAPI SASL.

==== Plain text authentication

The `SimpleAuthenticator` implements the "PLAIN" SASL mechanism (i.e. plain text) to authenticate a request.  It also
supports handling basic authentication requests from http clients. It validates
username/password pairs against a graph database, which must be provided to it as part of the configuration.

[source,yaml]
authentication: {
  authenticator: org.apache.tinkerpop.gremlin.server.auth.SimpleAuthenticator,
  config: {
    credentialsDb: conf/tinkergraph-credentials.properties}}

A quick way to get started with the `SimpleAuthenticator` is to use TinkerGraph for the "credentials graph" and the
"sample" credential graph that is packaged with the server.  To secure the transport for the credentials,
SSL should be enabled. For this Quick Start, a self-signed certificate will be created but this should not
be used in a production environment.

Generate the self-signed SSL certificate:

[source,text]
----
$ keytool -genkey -alias localhost -keyalg RSA -keystore server.jks
Enter keystore password:
Re-enter new password:
What is your first and last name?
  [Unknown]:  localhost
What is the name of your organizational unit?
  [Unknown]:
What is the name of your organization?
  [Unknown]:
What is the name of your City or Locality?
  [Unknown]:
What is the name of your State or Province?
  [Unknown]:
What is the two-letter country code for this unit?
  [Unknown]:
Is CN=localhost, OU=Unknown, O=Unknown, L=Unknown, ST=Unknown, C=Unknown correct?
  [no]:  yes

Enter key password for <localhost>
	(RETURN if same as keystore password):
----

Next, uncomment the `keyStore` and `keyStorePassword` lines in `conf/gremlin-server-secure.yaml`.

[source,yaml]
----
ssl: {
  enabled: true,
  sslEnabledProtocols: [TLSv1.2],
  keyStore: server.jks,
  keyStorePassword: changeit
}
----

[source,text]
----
$ bin/gremlin-server.sh conf/gremlin-server-secure.yaml
[INFO] GremlinServer -
         \,,,/
         (o o)
-----oOOo-(3)-oOOo-----

[INFO] GremlinServer - Configuring Gremlin Server from conf/gremlin-server-secure.yaml
...
[INFO] AbstractChannelizer - SSL enabled
[INFO] SimpleAuthenticator - Initializing authentication with the org.apache.tinkerpop.gremlin.server.auth.SimpleAuthenticator
[INFO] SimpleAuthenticator - CredentialGraph initialized at CredentialGraph{graph=tinkergraph[vertices:1 edges:0]}
[INFO] GremlinServer$1 - Gremlin Server configured with worker thread pool of 1, gremlin pool of 8 and boss thread pool of 1.
[INFO] GremlinServer$1 - Channel started at port 8182.
----

When SSL is enabled on the server, it must also be enabled on the client when connecting.  To connect to
Gremlin Server with the <<gremlin-java,`gremlin-driver`>>, set the `credentials`, `enableSsl`, and `trustStore`
when constructing the `Cluster`.

[source,java]
Cluster cluster = Cluster.build().credentials("stephen", "password")
                                 .enableSsl(true).trustStore("server.jks").create();

If connecting with Gremlin Console, which utilizes `gremlin-driver` for remote script execution, use the provided
`conf/remote-secure.yaml` file when defining the remote.  That file contains configuration for the username and
password as well as enablement of SSL from the client side. Be sure to configure the trustStore if using self-signed
certificates.

Similarly, Gremlin Server can be configured for REST and security. Follow the steps above for configuring the SSL
certificate.

[source,text]
----
$ bin/gremlin-server.sh conf/gremlin-server-rest-secure.yaml
[INFO] GremlinServer -
         \,,,/
         (o o)
-----oOOo-(3)-oOOo-----

[INFO] GremlinServer - Configuring Gremlin Server from conf/gremlin-server-secure.yaml
...
[INFO] AbstractChannelizer - SSL enabled
[INFO] SimpleAuthenticator - Initializing authentication with the org.apache.tinkerpop.gremlin.server.auth.SimpleAuthenticator
[INFO] SimpleAuthenticator - CredentialGraph initialized at CredentialGraph{graph=tinkergraph[vertices:1 edges:0]}
[INFO] GremlinServer$1 - Gremlin Server configured with worker thread pool of 1, gremlin pool of 8 and boss thread pool of 1.
[INFO] GremlinServer$1 - Channel started at port 8182.
----

Once the server has started, issue a request passing the credentials with an `Authentication` header, as described in link:http://tools.ietf.org/html/rfc2617#section-2[RFC2617]. Here's a HTTP Basic authentication example with cURL:

[source,text]
curl -X POST --insecure -u stephen:password -d "{\"gremlin\":\"100-1\"}" "https://localhost:8182"

[[credentials-dsl]]
==== Credentials Graph DSL

The "credentials graph", which has been mentioned in previous sections, is used by Gremlin Server to hold the list of
users who can authenticate to the server.  It is possible to use virtually any `Graph` instance for this task as long
as it complies to a defined schema. The credentials graph stores users as vertices with the `label` of "user".  Each
"user" vertex has two properties: `username` and `password`.  Naturally, these are both `String` values.  The password
must not be stored in plain text and should be hashed.

IMPORTANT: Be sure to define an index on the `username` property, as this will be used for lookups.  If supported by
the `Graph`, consider specifying a unique constraint as well.

To aid with the management of a credentials graph, Gremlin Server provides a Gremlin Console plugin which can be
used to add and remove users so as to ensure that the schema is adhered to, thus ensuring compatibility with Gremlin
Server. In addition, as it is a plugin, it works naturally in the Gremlin Console as an extension of its
capabilities (though one could use it programmatically, if desired). This plugin is distributed with the Gremlin
Console so it does not have to be "installed". It does however need to be activated:

[source,groovy]
gremlin> :plugin use tinkerpop.credentials
==>tinkerpop.credentials activated

Please see the example usage as follows:

[gremlin-groovy]
----
graph = TinkerGraph.open()
graph.createIndex("username",Vertex.class)
credentials = traversal(CredentialTraversalSource.class).withEmbedded(graph)
credentials.user("stephen","password")
credentials.user("daniel","better-password")
credentials.user("marko","rainbow-dash")
credentials.users("marko").elementMap()
credentials.users().count()
credentials.users("daniel").drop()
credentials.users().count()
----

NOTE: The Credentials DSL is built using TinkerPop's DSL Annotation Processor described <<gremlin-java-dsl,here>>.

IMPORTANT: In the above example, an empty in-memory TinkerGraph was used for demonstrating the API of the DSL.
Obviously, this data will not be retained and usable with Gremlin Server. It would be important to configure
TinkerGraph to persist that data or to manually persist it (e.g. write the graph data to Gryo) once changes are
complete. Alternatively, use a persistent graph to hold the credentials and configure Gremlin Server accordingly.

[[krb5authenticator]]
==== Kerberos Authentication

The `Krb5Authenticator` implements the "GSSAPI" SASL mechanism (i.e. Kerberos) to authenticate a request from a Gremlin
client.  It can be applied in an existing Kerberos environment and validates whether a
link:https://www.roguelynn.com/words/explain-like-im-5-kerberos/[valid authentication proof and service ticket are
offered].

[source,yaml]
authentication: {
  className: org.apache.tinkerpop.gremlin.server.auth.Krb5Authenticator,
  config: {
    principal: gremlinserver/hostname.your.org@YOUR.REALM,
    keytab: /etc/security/keytabs/gremlinserver.service.keytab}}

`Krb5Authenticator` needs a Kerberos service principal and a keytab that holds the secret key for that principal. The keytab
location and service name, e.g. gremlinserver, are free to be chosen. `Krb5Authenticator` finds the KDC's hostname and
port from the krb5.conf file with Kerberos configurations. This file can reside at either the
https://web.mit.edu/kerberos/krb5-devel/doc/mitK5defaults.html[default location] or a location to be specified as a
system property in the JAVA_OPTIONS environment variable of Gremlin Server:

[source, bash]
export JAVA_OPTIONS="${JAVA_OPTIONS} -Xms512m -Xmx4096m -Djava.security.krb5.conf=/etc/krb5.conf"

Gremlin clients have to specify the service name as the `protocol` connection parameter. For Gremlin-Console the
`protocol` is an entry in the remote.yaml file, for Gremlin-java the client builder has a `protocol()` method.

In addition to the `protocol`, the Gremlin client needs to specify a `jaasEntry`, an entry in the
link:https://en.wikipedia.org/wiki/Java_Authentication_and_Authorization_Service[JAAS] configuration file. As a
start one can define a conf/gremlin-jaas.conf file with a `GremlinConsole` jaasEntry:

[source, jaas]
GremlinConsole {
  com.sun.security.auth.module.Krb5LoginModule required
  doNotPrompt=true
  useTicketCache=true;
};

This configuration tells Gremlin Console to pass authentication requests from Gremlin Server to the Krb5LoginModule, which is
part of the java standard library. The Krb5LoginModule does not prompt the user for a username and password but uses the
ticket cache that is normally refreshed when a user logs in to a host within the Kerberos realm.

The Gremlin client needs the location of the JAAS configuration file to be passed as a system property to the JVM. For
Gremlin-Console the easiest way to do this is to pass it to the run script via the JAVA_OPTIONS environment property.
If the krb5.conf Kerberos configuration file is not available from the
https://web.mit.edu/kerberos/krb5-devel/doc/mitK5defaults.html[default location] it has to be provided as a system
property as well:

[source, bash]
JAAS_OPTION="-Djava.security.auth.login.config=conf/gremlin-jaas.conf"
KRB5_OPTION="-Djava.security.krb5.conf=/etc/krb5.conf"
export JAVA_OPTIONS="${JAVA_OPTIONS} ${KRB5_OPTION} ${JAAS_OPTION}"

[[authorization]]
==== Authorization

While authentication determines which clients can connect to Gremlin Server, authorization regulates which elements
of the exposed graphs a specific user is allowed to create, read, update or delete (CRUD). Authorization in Gremlin
Server can take place at two instances. Before execution a user request can be allowed or denied based on the
presence of operations such as:

* reading from a GraphTraversalSource
* writing to a GraphTraversalSource
* presence of lambdas in bytecode
* script execution
* `VertexProgram` execution (OLAP)
* removal or modification of `TraversalStrategy` instances

During execution the applied traversal strategies influence the results and side-effects of a given query.

IMPORTANT: Authorization is a feature of Gremlin Server, but is not implemented as an element of the server protocol
and therefore Remote Graph Providers may not have this feature or may not implement it in this particular way. Please
consult the documentation of the graph you are using to determine what authorization features it supports.

===== Mechanisms

Gremlin Server supports three mechanisms to configure authorization:

. With the `ScriptFileGremlinPlugin` a groovy script is configured that instantiates the `GraphTraversalSources` that
can be accessed by client requests. Using the `withStrategies()` gremlin
link:https://tinkerpop.apache.org/docs/x.y.z/reference/#start-steps[start step], one can apply so-called
link:https://tinkerpop.apache.org/docs/x.y.z/reference/#traversalstrategy[TraversalStrategy instances] to these
`GraphTraversalSource` instances, some of which can serve for authorization purposes (`ReadOnlyStrategy`,
`LambdaRestrictionStrategy`, `VertexProgramRestrictionStrategy`, `SubgraphStrategy`, `PartitionStrategy`,
`EdgeLabelVerificationStrategy`), provided that users are not allowed to remove or modify these `TraversalStrategy`
instances afterwards. The `ScriptFileGremlinPlugin` is found in the yaml configuration file for Gremlin Server:
+
[source,yaml]
----
scriptEngines: {
  gremlin-groovy: {
    plugins: {
      org.apache.tinkerpop.gremlin.jsr223.ScriptFileGremlinPlugin: {files: [scripts/empty-sample.groovy]}}}}
----
. Administrators can configure an authorizer class, an implementation of the `Authorizer` interface. An authorizer receives
a request before it is executed and it can decide to pass or deny the request, based on the information it has available
on the requesting user or can seek externally.
. Apart from passing or denying requests, an `Authorizer` implementation can actively modify the request, in particular
add the `TraversalStrategy` instances mentioned in item 1.

IMPORTANT: This section is written with gremlin bytecode requests in mind. Realizing authorization for script requests
is hardly feasible, because such requests get full access to Gremlin Server's execution environment. Although the section
<<script-execution>> explains how the client access to this environment can be restricted, it is not possible to deny
execution of `GraphFactory.open()` or `GraphTraversalSource.getGraph()` methods without resorting to TinkerPop
implementation details (that is, internal API's that can change without notice).

The three mechanisms for authorization each have their merits in terms of simplicity and flexibility. The table below
gives an overview.

[width="95%",cols="5,2,2,4",options="header"]
|=========================================================
|Type (mechanism) |GraphTraversalSources |Groups |Bytecode analysis
|Implicit (init script) | all accessible |one |`withStrategies()`
|Passive (pass/deny) | selected access |few |hybrid
|Active (inject) |selected access |many |hybrid
|=========================================================

With implicit authorization (only adding restricting `TraversalStrategy` instances in the initialization script of
Gremlin Server) all authenticated users can access all hosted `GraphTraversalSources` and all face the same
restrictions. One would need separate Gremlin Server instances for each authorization policy and apply an authenticator
that restricts access to a group of users (that is, supports in authorization).

The other extreme is the active authorization solution that injects the restricting `Strategies` into the user request,
following a policy that takes into account both the authenticated user and the original request. While this solution is
the most flexible and can support an almost unlimited number of authorization policies, it is somewhat complex to
implement. In particular, applying the `SubgraphStrategy` requires knowledge about the schema of the graph.

The passive authorization solution perhaps provides a middle ground to start implementing authorization. This
solution assumes that the `SubgraphStrategy` is applied in the Gremlin Server initialization script, because compliance
with a subgraph restriction can only be determined during the actual execution of the gremlin traversal. Note that the
same graph can be reused with different `SubgraphStrategies`. Now, authorization policies can be defined in terms of
accessible `GraphTraversalSources` and the authorizer can simply match the requested access to a `GraphTraversalSource`
against the policies applicable to the authenticated user. Like for the active authorization solution, other restrictions
such as read only access can be either applied at authorization time as policy in the authorizer itself or at request
execution time as a result of an applied `Strategy` (denoted as 'hybrid' bytecode analysis in the table). A code
example pursuing the former option is provided in the <<authz-code-example, next section>>.

NOTE: Both the passive and active authorization solutions need to analyze the gremlin bytecode of the original request
for unwanted removal of restricting Strategies.

NOTE: Gremlin Server is not shipped with `Authorizer` implementations, because these would heavily depend on the external
systems to integrate with, e.g. link:https://ldap.com/directory-servers/[LDAP systems] or
link:https://ranger.apache.org/[Apache Ranger ]. However, third-party implementations can be
offered as <<gremlin-plugins, gremlin plugins>>.

[[authz-code-example]]
===== Code example

The two java classes below provide an example implementation of the `Authorizer` interface; they originate from
link:https://github.com/apache/tinkerpop/tree/x.y.z/gremlin-server/src/test/java/org/apache/tinkerpop/gremlin/server/authz[Gremlin Server's test package].
If you copy the files into a project, build them into a jar and add the jar to Gremlin Server's CLASSPATH, you can use
them by adding the following to Gremlin Server's yaml configuration file:

[source, yaml]
----
authentication: {
  authenticator: org.apache.tinkerpop.gremlin.server.auth.SimpleAuthenticator,
  config: {
    credentialsDb: conf/tinkergraph-credentials.properties}}
authorization: {
  authorizer: org.yourpackage.AllowListAuthorizer,
  config: {
    authorizationAllowList: your/path/allow-list.yaml}}
----

The `AllowListAuthorizer` supports granting groups of users access to statically configured `GraphTraversalSource`
instances and to the "sandbox", where sandbox means that the group is allowed anything unless restricted by Gremlin
Server's <<script-execution,sandbox>>. For denying mutating steps and OLAP operations in bytecode requests, the
`AllowListAuthorizer` relies on the `ReadOnlyStrategy` and `VertexProgramRestrictionStrategy` being present in the
`GraphTraversalSource`. However, it always denies the use of lambdas in bytecode requests unless the user has the
"sandbox" grant. It uses the `BytecodeHelper.getLambdaLanguage()` method to detect these.

The grants to groups of users can be configured in a simple yaml file. In addition to the special value "sandbox" for
a grant for string based requests and lambdas, the special value "anonymous" can be used to denote any user.

[source,java]
----
package org.yourpackage;

import org.apache.tinkerpop.gremlin.driver.message.RequestMessage;
import org.apache.tinkerpop.gremlin.process.computer.traversal.strategy.verification.VertexProgramRestrictionStrategy;
import org.apache.tinkerpop.gremlin.process.traversal.Bytecode;
import org.apache.tinkerpop.gremlin.process.traversal.TraversalSource;
import org.apache.tinkerpop.gremlin.process.traversal.strategy.decoration.SubgraphStrategy;
import org.apache.tinkerpop.gremlin.process.traversal.strategy.verification.ReadOnlyStrategy;
import org.apache.tinkerpop.gremlin.process.traversal.util.BytecodeHelper;
import org.apache.tinkerpop.gremlin.server.Settings.AuthorizationSettings;
import org.apache.tinkerpop.gremlin.server.auth.AuthenticatedUser;

import java.util.*;

/**
 * Authorizes a user per request, based on a list that grants access to {@link TraversalSource} instances for
 * bytecode requests and to gremlin server's sandbox for string requests and lambdas. The {@link
 * AuthorizationSettings}.config must have an authorizationAllowList entry that contains the name of a YAML file.
 * This authorizer is for demonstration purposes only. It does not scale well in the number of users regarding
 * memory usage and administrative burden.
 */
public class AllowListAuthorizer implements Authorizer {

    public static final String SANDBOX = "sandbox";
    public static final String REJECT_BYTECODE = "User not authorized for bytecode requests on %s";
    public static final String REJECT_LAMBDA = "lambdas";
    public static final String REJECT_MUTATE = "the ReadOnlyStrategy";
    public static final String REJECT_OLAP = "the VertexProgramRestrictionStrategy";
    public static final String REJECT_SUBGRAPH = "the SubgraphStrategy";
    public static final String REJECT_STRING = "User not authorized for string-based requests.";
    public static final String KEY_AUTHORIZATION_ALLOWLIST = "authorizationAllowList";

    // Collections derived from the list with allowed users for fast lookups
    private final Map<String, List<String>> usernamesByTraversalSource = new HashMap<>();
    private final Set<String> usernamesSandbox = new HashSet<>();

    /**
     * This method is called once upon system startup to initialize the {@code AllowListAuthorizer}.
     */
    @Override
    public void setup(final Map<String,Object> config) {
        AllowList allowList;
        final String file = (String) config.get(KEY_AUTHORIZATION_ALLOWLIST);

        try {
            allowList = AllowList.read(file);
        } catch (Exception e) {
            throw new IllegalArgumentException(String.format("Failed to read list with allowed users from %s", file));
        }
        for (Map.Entry<String, List<String>> entry : allowList.grants.entrySet()) {
            if (!entry.getKey().equals(SANDBOX)) {
                usernamesByTraversalSource.put(entry.getKey(), new ArrayList<>());
            }
            for (final String group : entry.getValue()) {
                if (allowList.groups.get(group) == null) {
                    throw new RuntimeException(String.format("Group '%s' not defined in file with allowed users.", group));
                }
                if (entry.getKey().equals(SANDBOX)) {
                    usernamesSandbox.addAll(allowList.groups.get(group));
                } else {
                    usernamesByTraversalSource.get(entry.getKey()).addAll(allowList.groups.get(group));
                }
            }
        }
    }

    /**
     * Checks whether a user is authorized to have a gremlin bytecode request from a client answered and raises an
     * {@link AuthorizationException} if this is not the case. For a request to be authorized, the user must either
     * have a grant for the requested {@link TraversalSource}, without using lambdas, mutating steps or OLAP, or have a
     * sandbox grant.
     *
     * @param user {@link AuthenticatedUser} that needs authorization.
     * @param bytecode The gremlin {@link Bytecode} request to authorize the user for.
     * @param aliases A {@link Map} with a single key/value pair that maps the name of the {@link TraversalSource} in the
     *                {@link Bytecode} request to name of one configured in Gremlin Server.
     * @return The original or modified {@link Bytecode} to be used for further processing.
     */
    @Override
    public Bytecode authorize(final AuthenticatedUser user, final Bytecode bytecode, final Map<String, String> aliases) throws AuthorizationException {
        final Set<String> usernames = new HashSet<>();

        for (final String resource: aliases.values()) {
            usernames.addAll(usernamesByTraversalSource.get(resource));
        }
        final boolean userHasTraversalSourceGrant = usernames.contains(user.getName()) || usernames.contains(AuthenticatedUser.ANONYMOUS_USERNAME);
        final boolean userHasSandboxGrant = usernamesSandbox.contains(user.getName()) || usernamesSandbox.contains(AuthenticatedUser.ANONYMOUS_USERNAME);
        final boolean runsLambda = BytecodeHelper.getLambdaLanguage(bytecode).isPresent();
        final boolean touchesReadOnlyStrategy = bytecode.toString().contains(ReadOnlyStrategy.class.getSimpleName());
        final boolean touchesOLAPRestriction = bytecode.toString().contains(VertexProgramRestrictionStrategy.class.getSimpleName());
        // This element becomes obsolete after resolving TINKERPOP-2473 for allowing only a single instance of each traversal strategy.
        final boolean touchesSubgraphStrategy = bytecode.toString().contains(SubgraphStrategy.class.getSimpleName());

        final List<String> rejections = new ArrayList<>();
        if (runsLambda) {
            rejections.add(REJECT_LAMBDA);
        }
        if (touchesReadOnlyStrategy) {
            rejections.add(REJECT_MUTATE);
        }
        if (touchesOLAPRestriction) {
            rejections.add(REJECT_OLAP);
        }
        if (touchesSubgraphStrategy) {
            rejections.add(REJECT_SUBGRAPH);
        }
        String rejectMessage = REJECT_BYTECODE;
        if (rejections.size() > 0) {
            rejectMessage += " using " + String.join(", ", rejections);
        }
        rejectMessage += ".";

        if ( (!userHasTraversalSourceGrant || runsLambda || touchesOLAPRestriction || touchesReadOnlyStrategy || touchesSubgraphStrategy) && !userHasSandboxGrant) {
            throw new AuthorizationException(String.format(rejectMessage, aliases.values()));
        }
        return bytecode;
    }

    /**
     * Checks whether a user is authorized to have a script request from a gremlin client answered and raises an
     * {@link AuthorizationException} if this is not the case.
     *
     * @param user {@link AuthenticatedUser} that needs authorization.
     * @param msg {@link RequestMessage} in which the {@link org.apache.tinkerpop.gremlin.driver.Tokens}.ARGS_GREMLIN argument can contain an arbitrary succession of script statements.
     */
    public void authorize(final AuthenticatedUser user, final RequestMessage msg) throws AuthorizationException {
        if (!usernamesSandbox.contains(user.getName())) {
            throw new AuthorizationException(REJECT_STRING);
        }
    }
}
----

[source,java]
----
package org.yourpackage;

import org.yaml.snakeyaml.TypeDescription;
import org.yaml.snakeyaml.Yaml;
import org.yaml.snakeyaml.constructor.Constructor;

import java.io.File;
import java.io.FileInputStream;
import java.io.InputStream;
import java.util.List;
import java.util.Map;
import java.util.Optional;

/**
 * AllowList for the AllowListAuthorizer as configured by a YAML file.
 */
public class AllowList {

    /**
     * Holds lists of groups by grant. A grant is either a TraversalSource name or the "sandbox" value. With the
     * sandbox grant users can access all TraversalSource instances and execute groovy scripts as string based
     * requests or as lambda functions, only limited by Gremlin Server's sandbox definition.
     */
    public Map<String, List<String>> grants;

    /**
     * Holds lists of user names by groupname. The "anonymous" user name can be used to denote any user.
     */
    public Map<String, List<String>> groups;

    /**
     * Read a configuration from a YAML file into an {@link AllowList} object.
     *
     * @param file the location of a AllowList YAML configuration file
     * @return An {@link Optional} object wrapping the created {@link AllowList}
     */
    public static AllowList read(final String file) throws Exception {
        final InputStream stream = new FileInputStream(new File(file));

        final Constructor constructor = new Constructor(AllowList.class);
        final TypeDescription allowListDescription = new TypeDescription(AllowList.class);
        allowListDescription.putMapPropertyType("grants", String.class, Object.class);
        allowListDescription.putMapPropertyType("groups", String.class, Object.class);
        constructor.addTypeDescription(allowListDescription);

        final Yaml yaml = new Yaml(constructor);
        return yaml.loadAs(stream, AllowList.class);
    }
}
----


allow-list.yaml:
[source,yaml]
----
grants: {
gclassic: [groupclassic],
gmodern: [groupmodern],
gcrew: [groupclassic, groupmodern],
ggrateful: [groupgrateful],
sandbox: [groupsandbox]
}

groups: {
groupclassic: [userclassic],
groupmodern: [usermodern, stephen],
groupsink: [usersink],
groupgrateful: [anonymous],
groupsandbox: [usersandbox, marko]
}
----


[[script-execution]]
==== Protecting Script Execution

It is important to remember that Gremlin Server exposes `GremlinScriptEngine` instances that allows for remote execution
of arbitrary code on the server.  Obviously, this situation can represent a security risk or, more minimally, provide
ways for "bad" scripts to be inadvertently executed. A simple example of a "valid" Gremlin script that would cause
some problems would be, `while(true) {}`, which would consume a thread in the Gremlin pool indefinitely, thus
preventing it from serving other requests.  Sending enough of these kinds of scripts would eventually consume all
available threads and Gremlin Server would stop responding.

Scripts have access to the full power of their language and the JVM on which they are running. This means that they
can access certain APIs that have nothing to do with Gremlin itself, such as `java.lang.System` or the `java.io`
and `java.net` packages. Scripts offer developers a lot of flexibility, but having that flexibility comes at the cost
of safety. A Gremlin Server instance that is not secured appropriately provides for a big security risk.

The previous sections discussed methods for securing Gremlin Server through authentication and encryption, which is a
good first step in protection. Another layer of protection comes in the form of specific configurations for the
`GremlinGroovyScriptEngine`.  A user can configure the script engine with a `GroovyCompilerGremlinPlugin`
implementation. Consider the basic configuration from the Gremlin Server YAML file:

[source,yaml]
----
scriptEngines: {
  gremlin-groovy: {
    plugins: { org.apache.tinkerpop.gremlin.server.jsr223.GremlinServerGremlinPlugin: {},
               org.apache.tinkerpop.gremlin.tinkergraph.jsr223.TinkerGraphGremlinPlugin: {},
               org.apache.tinkerpop.gremlin.jsr223.ImportGremlinPlugin: {classImports: [java.lang.Math], methodImports: [java.lang.Math#*]},
               org.apache.tinkerpop.gremlin.jsr223.ScriptFileGremlinPlugin: {files: [scripts/empty-sample.groovy]}}}}
----

This configuration can be expanded to include a the `GroovyCompilerGremlinPlugin`:

[source,yaml]
----
scriptEngines: {
  gremlin-groovy: {
    plugins: { org.apache.tinkerpop.gremlin.server.jsr223.GremlinServerGremlinPlugin: {},
               org.apache.tinkerpop.gremlin.tinkergraph.jsr223.TinkerGraphGremlinPlugin: {}
               org.apache.tinkerpop.gremlin.jsr223.ImportGremlinPlugin: {classImports: [java.lang.Math], methodImports: [java.lang.Math#*]},
               org.apache.tinkerpop.gremlin.jsr223.ScriptFileGremlinPlugin: {files: [scripts/empty-sample-secure.groovy]},
               org.apache.tinkerpop.gremlin.groovy.jsr223.GroovyCompilerGremlinPlugin: {enableThreadInterrupt: true}}}}
----

This configuration sets up the script engine with to ensure that loops (like `while`) will respect interrupt requests.
With this configuration in place, a remote execution as follows, now times out rather than consuming the thread
continuously:

[source,groovy]
gremlin> :remote connect tinkerpop.server conf/remote.yaml
==>Configured localhost/127.0.0.1:8182
gremlin> :> while(true) { }
==>Evaluation exceeded the configured 'evaluationTimeout' threshold of 30000 ms or evaluation was otherwise cancelled directly for request [while(true) {}]

The `GroovyCompilerGremlinPlugin` has a number of configuration options:

[width="100%",cols="3,10a",options="header"]
|=========================================================
|Customizer |Description
|`compilation` |Allows for three configurations: `COMPILE_STATIC`, `TYPE_CHECKED` or `NONE` (default). When configured with `COMPILE_STATIC` or `TYPE_CHECKED` it applies `CompileStatic` or `TypeChecked` annotations (respectively) to incoming scripts thus removing dynamic dispatch. More information about static compilation can be found link:http://docs.groovy-lang.org/latest/html/documentation/#_static_compilation[here] and additional information on `TypeChecked` usage can be found link:http://docs.groovy-lang.org/latest/html/documentation/#_the_code_typechecked_code_annotation[here].
|`compilerConfigurationOptions` |Allows configuration of the Groovy `CompilerConfiguration` object by taking a `Map` of key/value pairs where the "key" is a property to set on the `CompilerConfiguration`.
|`enableThreadInterrupt` |Injects checks for thread interruption, thus allowing the script to potentially respect calls to `Thread.interrupt()`
|`expectedCompilationTime` |The amount of time in milliseconds a script is allowed to compile before a warning message is sent to the logs.
|`globalFunctionCacheEnabled` |Determines if the global function cache is enabled. By default, this value is `true` - described in more detail in the <<gremlin-server-cache,Cache Management>> Section.
|`classMapCacheSpecification` |The cache specification for the `GremlinGroovyScriptEngine` class map cache - described in more detail in the <<gremlin-server-cache,Cache Management>> Section.
|`extensions` | This setting is for use when `compilation` is configured with `COMPILE_STATIC` or `TYPE_CHECKED` and accepts a comma separated list of link:http://docs.groovy-lang.org/latest/html/documentation/#Typecheckingextensions-Workingwithextensions[type checking extensions] that can have the effect of securing calls to various methods.
|=========================================================

NOTE: Consult the latest link:http://docs.groovy-lang.org/latest/html/documentation/#_typing[Groovy Documentation]
for information on the differences on the various compilation options. It is important to understand the impact that
these configuration will have on submitted scripts before enabling this feature.

IMPORTANT: TinkerPop does not offer an end-to-end out-of-the-box solution to perfectly protect against bad actors
submitting nefarious scripts. The configurations to follow which discuss the `SimpleSandboxExtension` and
`FileSandboxExtension` are meant to represent example implementations that users and providers can gain some
inspiration from in developing their own solutions. Please consult the documentation of your TinkerPop implementation
to determine how scripts are "secured" as many providers have taken their own approaches to solving this problem.

Securing scripts (i.e. preventing access to certain methods) is a bit more complicated of a story. As an example,
TinkerPop implemented some basic "sandbox" implementations as described in this
link:https://melix.github.io/blog/2015/03/sandboxing.html[blog post] to try to demonstrate a method by which script
security could be achieved. Consider the following configuration of the `GroovyCompilerGremlinPlugin`:

[source,yaml]
----
scriptEngines: {
  gremlin-groovy: {
    plugins: { org.apache.tinkerpop.gremlin.server.jsr223.GremlinServerGremlinPlugin: {},
               org.apache.tinkerpop.gremlin.tinkergraph.jsr223.TinkerGraphGremlinPlugin: {}
               org.apache.tinkerpop.gremlin.groovy.jsr223.GroovyCompilerGremlinPlugin: {enableThreadInterrupt: true, compilation: COMPILE_STATIC, extensions: org.apache.tinkerpop.gremlin.groovy.jsr223.customizer.SimpleSandboxExtension},
               org.apache.tinkerpop.gremlin.jsr223.ImportGremlinPlugin: {classImports: [java.lang.Math], methodImports: [java.lang.Math#*]},
               org.apache.tinkerpop.gremlin.jsr223.ScriptFileGremlinPlugin: {files: [scripts/empty-sample-secure.groovy]}}}}
----

This configuration uses the `SimpleSandboxExtension`, which blocks calls to methods on the `System` class, thereby
preventing someone from remotely killing the server:

[source,groovy]
----
gremlin> :> System.exit(0)
Script8.groovy: 1: [Static type checking] - Not authorized to call this method: java.lang.System#exit(int)
 @ line 1, column 1.
   System.exit(0)
   ^

1 error
----

The `SimpleSandboxExtension` is by no means a "complete" implementation protecting against all manner of nefarious
scripts, but it does provide an example for how such a capability might be implemented.  A slightly more advanced
example is offered in the `FileSandboxExtension` which uses a configuration file to allow certain classes and methods.
The configuration file is YAML-based and an example is presented as follows:

[source,yaml]
----
autoTypeUnknown: true
methodWhiteList:
  - java\.lang\.Boolean.*
  - java\.lang\.Byte.*
  - java\.lang\.Character.*
  - java\.lang\.Double.*
  - java\.lang\.Enum.*
  - java\.lang\.Float.*
  - java\.lang\.Integer.*
  - java\.lang\.Long.*
  - java\.lang\.Math.*
  - java\.lang\.Number.*
  - java\.lang\.Object.*
  - java\.lang\.Short.*
  - java\.lang\.String.*
  - java\.lang\.StringBuffer.*
  - java\.lang\.System#currentTimeMillis\(\)
  - java\.lang\.System#nanoTime\(\)
  - java\.lang\.Throwable.*
  - java\.lang\.Void.*
  - java\.util\..*
  - org\.codehaus\.groovy\.runtime\.DefaultGroovyMethods.*
  - org\.codehaus\.groovy\.runtime\.InvokerHelper#runScript\(java\.lang\.Class,java\.lang\.String\[\]\)
  - org\.codehaus\.groovy\.runtime\.StringGroovyMethods.*
  - groovy\.lang\.Script#<init>\(groovy.lang.Binding\)
  - org\.apache\.tinkerpop\.gremlin\.structure\..*
  - org\.apache\.tinkerpop\.gremlin\.process\..*
  - org\.apache\.tinkerpop\.gremlin\.process\.computer\..*
  - org\.apache\.tinkerpop\.gremlin\.process\.computer\.bulkloading\..*
  - org\.apache\.tinkerpop\.gremlin\.process\.computer\.clustering\.peerpressure\.*
  - org\.apache\.tinkerpop\.gremlin\.process\.computer\.ranking\.pagerank\.*
  - org\.apache\.tinkerpop\.gremlin\.process\.computer\.traversal\..*
  - org\.apache\.tinkerpop\.gremlin\.process\.traversal\..*
  - org\.apache\.tinkerpop\.gremlin\.process\.traversal\.dsl\.graph\..*
  - org\.apache\.tinkerpop\.gremlin\.process\.traversal\.engine\..*
  - org\.apache\.tinkerpop\.gremlin\.server\.util\.LifeCycleHook.*
staticVariableTypes:
  graph: org.apache.tinkerpop.gremlin.structure.Graph
  g: org.apache.tinkerpop.gremlin.process.traversal.dsl.graph.GraphTraversalSource
----

There are three keys in this configuration file that control different aspects of the sandbox:

. `autoTypeUnknown` - When set to `true`, unresolved variables are typed as `Object`.
. `methodWhiteList` - A white list of classes and methods that follow a regex pattern which can then be matched against
method descriptors to determine if they can be executed.  The method descriptor is the fully-qualified class name
of the method, its name and parameters. For example, `Math.ceil` would have a descriptor of
`java.lang.Math#ceil(double)`.
. `staticVariableTypes` - A list of variables that will be used in the `ScriptEngine` for which the types are
always known.  In the above example, the variable "graph" will always be bound to a `Graph` instance.

At Gremlin Server startup, the `FileSandboxExtension` looks in the root of Gremlin Server installation directory for a
file called `sandbox.yaml` and configures itself.  To use a file in a different location set the
`gremlinServerSandbox` system property to the location of the file (e.g. `-DgremlinServerSandbox=conf/my-sandbox.yaml`).

A final thought on the topic of `GroovyCompilerGremlinPlugin` implementation is that it is not just for
"security" (though it is demonstrated in that capacity here).  It can be used for a variety of features that
can fine tune the Groovy compilation process.  Read more about compilation customization in the
link:http://docs.groovy-lang.org/latest/html/documentation/#compilation-customizers[Groovy Documentation].

<<<<<<< HEAD
=======
==== Serialization

Gremlin Server can accept requests and return results using different serialization formats. Serializers implement the
`MessageSerializer` interface. In doing so, they express the list of mime types they expect to support. When
configuring multiple serializers it is possible for two or more serializers to support the same mime type. Such a
situation may be common with a generic mime type such as `application/json`. Serializers are added in the order that
they are encountered in the configuration file and the first one added for a specific mime type will not be overridden
by other serializers that also support it.

The format of the serialization is configured by the `serializers` setting described in the table above.  Note that
some serializers have additional configuration options as defined by the `serializers[X].config` setting.  The
`config` setting is a `Map` where the keys and values get passed to the serializer at its initialization.  The
available and/or expected keys are dependent on the serializer being used.  Gremlin Server comes packaged with three
different serializers: GraphSON, Gryo, and GraphBinary.

===== GraphSON

The GraphSON serializer produces human readable output in JSON format and is a good configuration choice for those
trying to use TinkerPop from non-JVM languages.  JSON obviously has wide support across virtually all major
programming languages and can be consumed by a wide variety of tools. The format itself is described in the
link:https://tinkerpop.apache.org/docs/current/dev/io/#graphson[IO Documentation].

[source,yaml]
----
  - { className: org.apache.tinkerpop.gremlin.driver.ser.GraphSONMessageSerializerV3d0 }
----

Gremlin Server is configured by default with GraphSON 3.0 as shown above. It has the following configuration option:

[width="100%",cols="3,10,^2",options="header"]
|=========================================================
|Key |Description |Default
|ioRegistries |A list of `IoRegistry` implementations to be applied to the serializer. |_none_
|=========================================================

It is worth noting that GraphSON 1.0 still has some appeal for some users as it can be configured to produce an untyped
JSON format which is a bit easier to consume than its successors which embed data types into the output. This version
of GraphSON tends to be the one that users like to utilize when <<connecting-via-http,connecting via HTTP>> and is still
used by some <<connecting-rgp, Remote Gremlin Providers>> for this purpose.

To configure Gremlin Server this way, the `GraphSONMessageSerializerV1d0` must be included:

[source,yaml]
----
  - { className: org.apache.tinkerpop.gremlin.driver.ser.GraphSONMessageSerializerV1d0 }
  - { className: org.apache.tinkerpop.gremlin.driver.ser.GraphSONMessageSerializerV3d0 }
----

In the above situation, both `GraphSONMessageSerializerV1d0` and `GraphSONMessageSerializerV3d0` each bind to the
`application/json` mime type. When such conflicts arise, Gremlin Server will use the order of the serializers to
determine priority such that the first serializer to bind to a type will be used and the others ignored. The following
log message will indicate how the server is ultimately configured:

[source,text]
----
[INFO] AbstractChannelizer - Configured application/json with org.apache.tinkerpop.gremlin.driver.ser.GraphSONMessageSerializerV1d0
[INFO] AbstractChannelizer - Configured application/vnd.gremlin-v3.0+json with org.apache.tinkerpop.gremlin.driver.ser.GraphSONMessageSerializerV3d0
[INFO] AbstractChannelizer - application/json already has org.apache.tinkerpop.gremlin.driver.ser.GraphSONMessageSerializerV1d0 configured - it will not be replaced by org.apache.tinkerpop.gremlin.driver.ser.GraphSONMessageSerializerV3d0, change order of serialization configuration if this is not desired.
----

Given the above, using GraphSON 3.0 under this configuration will require that the user specific the type:

[source,text]
----
$ curl -X POST -d "{\"gremlin\":\"100-1\"}" "http://localhost:8182"
{"requestId":"f8720ad9-2c8b-4eef-babe-21792a3e3157","status":{"message":"","code":200,"attributes":{}},"result":{"data":[99],"meta":{}}}
$ curl -H "Accept:application/vnd.gremlin-v3.0+json" -X POST -d "{\"gremlin\":\"100-1\"}" "http://localhost:8182"
{"requestId":"9fdf0892-d86c-41f2-94b5-092785c473eb","status":{"message":"","code":200,"attributes":{"@type":"g:Map","@value":[]}},"result":{"data":{"@type":"g:List","@value":[{"@type":"g:Int32","@value":99}]},"meta":{"@type":"g:Map","@value":[]}}
----

IMPORTANT: `GraphSONMessageSerializerGremlinV1d0` configures `application/vnd.gremlin-v1.0+json`, but this mime type does
not support text serialization (i.e. `MessageTextSerializer`) which means that it cannot be used for the serializing
results to the HTTP endpoint in Gremlin Server. GraphSON 1.0 must be configured with `application/json` using the
`GraphSONMessageSerializerV1d0` as demonstrated above.

===== Gryo

The Gryo serializer utilizes Kryo-based serialization which produces a binary output.  This format is best consumed
by JVM-based languages. The format itself is described in the
link:https://tinkerpop.apache.org/docs/current/dev/io/#gryo[IO Documentation].

[source,yaml]
  - { className: org.apache.tinkerpop.gremlin.driver.ser.GryoMessageSerializerGremlinV1d0 }

It has the MIME type of `application/vnd.gremlin-v1.0+gryo` and the following configuration options:

[width="100%",cols="3,10,^2",options="header"]
|=========================================================
|Key |Description |Default
|bufferSize |The maximum size of the Kryo buffer for use on a single object being serialized.  Increasing this value will correct `KryoException` errors that complain of "Buffer too small". |_4096_
|classResolverSupplier |The fully qualified classname of a custom `Supplier<ClassResolver>` which will be used when constructing `Kryo` instances. There is no direct default for this setting, but without a setting the `GryoClassResolver` is used. |_none_
|custom |A list of classes with custom kryo `Serializer` implementations related to them in the form of `<class>;<serializer-class>`. |_none_
|ioRegistries |A list of `IoRegistry` implementations to be applied to the serializer. |_none_
|serializeResultToString |When set to `true`, results are serialized by first calling `toString()` on each object in the result list resulting in an extended MIME Type of `application/vnd.gremlin-v1.0+gryo-stringd`.  When set to `false` Kryo-based serialization is applied. |_false_
|=========================================================

As described above, there are multiple ways in which to register serializers for Kryo-based serialization.  Note
that the `ioRegistries` setting is applied first, followed by the `custom` setting.

Those configuring or implementing a `Supplier<ClassResolver>` should consider this an "advanced" option and typically
important to use cases where server types need to be coerced to client types (i.e. a type is available on the server
but not on the client).  Implementations should typically instantiate `ClassResolver` implementations that are
extensions of the `GryoClassResolver` as this class is important to most serialization tasks in TinkerPop.

===== GraphBinary

GraphBinary is a binary serialization format suitable for object trees, designed to reduce serialization overhead on
both the client and the server, as well as limiting the size of the payload that is transmitted over the wire. The
format itself is described in the link:https://tinkerpop.apache.org/docs/current/dev/io/#graphbinary[IO Documentation].

IMPORTANT: GraphBinary is currently only supported on the JVM.

[source,yaml]
  - { className: org.apache.tinkerpop.gremlin.driver.ser.GraphBinaryMessageSerializerV1 }

It has the MIME type of `application/vnd.graphbinary-v1.0` and the following configuration options:

[width="100%",cols="3,10,^2",options="header"]
|=========================================================
|Key |Description |Default
|custom |A list of classes with custom kryo `Serializer` implementations related to them in the form of `<class>;<serializer-class>`. |_none_
|ioRegistries |A list of `IoRegistry` implementations to be applied to the serializer. |_none_
|builder |Name of the `TypeSerializerRegistry.Builder` instance to be used to construct the `TypeSerializerRegistry`. |_none_
|=========================================================

As described above, there are multiple ways in which to register serializers for GraphBinary-based serialization. Note
that the `ioRegistries` setting is applied first, followed by the `custom` setting.

[[metrics]]
==== Metrics

Gremlin Server produces metrics about its operations that can yield some insight into how it is performing. These
metrics are exposed in a variety of ways:

* Directly to the console where Gremlin Server is running
* CSV file
* link:http://ganglia.info/[Ganglia]
* link:http://graphite.wikidot.com/[Graphite]
* link:http://www.slf4j.org/[SLF4j]
* link:https://en.wikipedia.org/wiki/Java_Management_Extensions[JMX]

The configuration of each of these outputs is described in the Gremlin Server <<_configuring_2, Configuring>> section.
Note that Graphite and Ganglia are not included as part of the Gremlin Server distribution and must be installed
to the server manually.

[source,text]
----
bin/gremlin-server.sh install com.codahale.metrics metrics-ganglia 3.0.2
bin/gremlin-server.sh install com.codahale.metrics metrics-graphite 3.0.2
----

WARNING: Gremlin Server is built to work with Metrics 3.0.2. Usage of other versions may lead to unexpected problems.

NOTE: Installing Ganglia will include `org.acplt:oncrpc`, which is an LGPL licensed dependency.

Regardless of the output, the metrics gathered are the same. Each metric is prefixed with
`org.apache.tinkerpop.gremlin.server.GremlinServer` and the following metrics are reported:

* `sessions` - the number of sessions open at the time the metric was last measured.
* `errors` - the number of total errors, mean rate, as well as the 1, 5, and 15-minute error rates.
* `op.eval` - the number of script evaluations, mean rate, 1, 5, and 15 minute rates, minimum, maximum, median, mean,
and standard deviation evaluation times, as well as the 75th, 95th, 98th, 99th and 99.9th percentile evaluation times
(note that these time apply to both sessionless and in-session requests).
* `op.traversal` - the number of `Traversal` executions, mean rate, 1, 5, and 15 minute rates, minimum, maximum, median,
mean, and standard deviation evaluation times, as well as the 75th, 95th, 98th, 99th and 99.9th percentile evaluation
times.
* `engine-name.session.session-id.*` - metrics related to different `GremlinScriptEngine` instances configured for
session-based requests where "engine-name" will be the actual name of the engine, such as "gremlin-groovy" and
"session-id" will be the identifier for the session itself.
* `engine-name.sessionless.*` - metrics related to different `GremlinScriptEngine` instances configured for sessionless
requests where "engine-name" will be the actual name of the engine, such as "gremlin-groovy".

==== As A Service

Gremlin server can be configured to run as a service.

===== Init.d (SysV)

Link `bin/gremlin-server.sh` to `init.d`
Be sure to set RUNAS to the service user in `bin/gremlin-server.conf`

[source,bash]
----
# Install
ln -s /path/to/apache-tinkerpop-gremlin-server-x.y.z/bin/gremlin-server.sh /etc/init.d/gremlin-server

# Systems with chkconfig/service. E.g. Fedora, Red Hat
chkconfig --add gremlin-server

# Start
service gremlin-server start

# Or call directly
/etc/init.d/gremlin-server restart

----

===== Systemd

To install, copy the service template below to /etc/systemd/system/gremlin.service
and update the paths `/path/to/apache-tinkerpop-gremlin-server` with the actual install path of Gremlin Server.

[source,bash]
----
[Unit]
Description=Apache TinkerPop Gremlin Server daemon
Documentation=https://tinkerpop.apache.org/
After=network.target

[Service]
Type=forking
ExecStart=/path/to/apache-tinkerpop-gremlin-server/bin/gremlin-server.sh start
ExecStop=/path/to/apache-tinkerpop-gremlin-server/bin/gremlin-server.sh stop
PIDFile=/path/to/apache-tinkerpop-gremlin-server/run/gremlin.pid

[Install]
WantedBy=multi-user.target
----


Enable the service with `systemctl enable gremlin-server`

Start the service with `systemctl start gremlin-server`


>>>>>>> b82c47a6
=== Best Practices

The following sections define best practices for working with Gremlin Server.

==== Tuning

image:gremlin-handdrawn.png[width=120,float=right] Tuning Gremlin Server for a particular environment may require some simple trial-and-error, but the following represent some basic guidelines that might be useful:

* Gremlin Server defaults to a very modest maximum heap size.  Consider increasing this value for non-trivial uses.
Maximum heap size (`-Xmx`) is defined with the `JAVA_OPTIONS` setting in `gremlin-server.conf`.
* TinkerPop tends to discourage the use of link:https://tinkerpop.apache.org/docs/x.y.z/recipes/#long-traversals[long traversals]
as they can introduce performance problems in some cases and in others simply fail with a `StackOverflowError`. Aside
from restructuring the traversal into multiple commands or stream based inserts, it may sometimes make sense to simply
increase the stack size of the JVM for Gremlin Server by configuring an `-Xss` setting in `JAVA_OPTIONS` of
`gremlin-server.conf`.
* If Gremlin Server is processing scripts or lambdas in bytecode requests, consider fine tuning the JVM's handling of
the metaspace size. Consider modifying the `-XX:MetaspaceSize`,`-XX:MaxMetaspaceSize`, and related settings given the
expected workload. More discussion on this topic can be found in the <<parameterized-scripts,Parameterized Scripts>>
Section below.
* When configuring the size of `threadPoolWorker` start with the default of `1` and increment by one as needed to a
maximum of `2*number of cores`.
* The "right" size of the `gremlinPool` setting is somewhat dependent on the type of requests that will be processed
by Gremlin Server.  As requests arrive to Gremlin Server they are decoded and queued to be processed by threads in
this pool.  When this pool is exhausted of threads, Gremlin Server will continue to accept incoming requests, but
the queue will continue to grow.  If left to grow too large, the server will begin to slow.  When tuning around
this setting, consider whether the bulk of the scripts being processed will be "fast" or "slow", where "fast"
generally means being measured in the low hundreds of milliseconds and "slow" means anything longer than that.
* Requests that are "slow" can really hurt Gremlin Server if they are not properly accounted for. Since these requests
block a thread until the job is complete or successfully interrupted, lots of long-run requests will eventually consume
the `gremlinPool` preventing other requests from getting processed from the queue.
** To limit the impact of this problem, consider properly setting the `evaluationTimeout` to something "sane".
In other words, test the traversals being sent to Gremlin Server and determine the maximum time they take to evaluate
and iterate over results, then set the timeout value accordingly. Also, consider setting a shorter global timeout for
requests and then use longer per-request timeouts for those specific ones that might execute at a longer rate.
** Note that `evaluationTimeout` can only attempt to interrupt the evaluation on timeout.  It allows Gremlin
Server to "ignore" the result of that evaluation, which means the thread in the `gremlinPool` that did the evaluation
may still be consumed after the timeout if interruption does not succeed on the thread.
* When using sessions, there are different options to consider depending on the `Channelizer` implementation being
used:
** `WebSocketChannelizer` and `WsAndHttpChannelizer` - Both of these channelizers use the `gremlinPool` only for
sessionless requests and construct a single threaded pool for each session created. In this way, these channelizers
tend to optimize sessions to be long-lived. For short-lived sessions, which may be typical when using bytecode based
remote transactions, quickly creating and destroying these sessions can be expensive. It is likely that there will be
increased garbage collection times and frequency as well as a general increase in overall server processing.
** `UnifiedChannelizer` - The threads of the `gremlinPool` are used to service both sessions and sessionless requests.
With a common thread pool, this channelizer is a better choice when using lots of short-lived sessions as compared to
`WebSocketChannelizer` and `WsAndHttpChannelizer`, because there is less cost in starting and stopping sessions. It is
important though to understand the expected workload for the server and plan the size accordingly to ensure that the
server does not need to wait for an extended period of time for a thread to be available to process the queue of
incoming requests.
* Graph element serialization for `Vertex` and `Edge` can be expensive, as their data structures are complex given the
possible existence of multi-properties and meta-properties. When returning data from Gremlin Server only return the
data that is required. For example, if only two properties of a `Vertex` are needed then simply return the two rather
than returning the entire `Vertex` object itself. Even with an entire `Vertex`, it is typically much faster to issue
the query as `g.V(1).elementMap()` than `g.V(1)`, as the former returns a `Map` of the same data as a `Vertex`, but
without all the associated structure which can slow the response.

[[parameterized-scripts]]
==== Parameterized Scripts

image:gremlin-parameterized.png[width=150,float=left] Use script parameterization. Period. There are at least two good
reasons for doing so: script caching and protection from "Gremlin injection" (conceptually the same as the notion of
SQL injection).

With respect to caching, Gremlin Server caches all scripts that are passed to it.  The cache is keyed based on the a
hash of the script.  Therefore `g.V(1)` and `g.V(2)` will be recognized as two separate scripts in the cache.  If that
script is parameterized to `g.V(x)` where `x` is passed as a parameter from the client, there will be no additional
compilation cost for future requests on that script.  Compilation of a script should be considered "expensive" and
avoided when possible.

IMPORTANT: The parameterized script of `g.V(x)` is keyed in the cache differently than `g.V(y)` or even `g.V( x )`.
Scripts must be exact string matches for recompilation to be avoided.

[source,java]
----
Cluster cluster = Cluster.open();
Client client = cluster.connect();

Map<String,Object> params = new HashMap<>();
params.put("x",4);
client.submit("[1,2,3,x]", params);
----

The more parameters that are used in a script the more expensive the compilation step becomes. Gremlin Server has a
`OpProcessor` setting called `maxParameters`, which is mentioned in the <<opprocessor-configurations,OpProcessor Configuration>>
section. It controls the maximum number of parameters that can be passed to the server for script evaluation purposes.
Use of this setting can prevent accidental long run compilations, which individually are not terribly oppressive to
the server, but taken as a group under high concurrency would be considered detrimental.

On the topic of Gremlin injection, note that it is possible to take advantage of Gremlin scripts in the same fashion
as SQL scripts that are submitted as strings. When using string building patterns for queries without proper input
scrubbing, it would be quite simple to do:

[source,java]
----
String lbl = "person"
String nodeId = "mary').next();g.V().drop().iterate();g.V().has('id', 'thomas";
String query = "g.addV('" + lbl + "').property('identifier','" + nodeId + "')";
client.submit(query);
----

The above case would `drop()` all vertices in the graph. By using script parameterization, there is a different outcome
in that the `nodeId` string is not treated as something executable, but rather as a literal string that just becomes
part of the "identifier" for the vertex on insertion:

[source,java]
----
String lbl = "person"
String nodeId = "mary').next();g.V().drop().iterate();g.V().has('id', 'thomas";
String query = "g.addV(lbl).property('identifier',nodeId)";

Map<String,Object> params = new HashMap<>();
params.put("lbl",lbl);
params.put("nodeId",nodeId);
client.submit(query, params);
----

Gremlin injection should not be possible with `Bytecode` based traversals - only scripts - because `Bytecode`
traversals will treat all arguments as literal values. There is potential for concern if lambda based steps are
utilized as they execute arbitrary code, which is string based, but configuring `TraversalSource` instances with
`LambdaRestrictionStrategy`, which prevents lambdas all together, using a graph that does not allow lambdas at all, or
configuring appropriate <<script-execution,sandbox options>> in Gremlin Server (or such options available to the graph
database in use) should each help mitigate problems related to this issue.

Scripts create classes which get loaded to the JVM metaspace and to a `Class` cache. For those using script
parameterization, a typical application should not generate an overabundance of pressure on these two components of
Gremlin Server's memory footprint. On the other hand, it's not too hard to imagine a situation where problems might
emerge:

* An application use case makes parameterization impossible and therefore all scripts are unique.
* There is a bug in an applications parameterization code that is actually instead producing unique scripts.
* A long running Gremln Server takes lots of non-parameterized scripts from Gremlin Console or similar tools.

In these sorts of cases, Gremlin Server's performance can be affected adversely as without some additional configuration
the metaspace will grow indefinitely (possibly along with the general heap) triggering longer and more frequent rounds
of garbage collection (GC). Some tuning of JVM settings can help abate this issue.

As a first guard against this problem consider setting the `-XX:SoftRefLRUPolicyMSPerMB` to release soft references
earlier. The `ScriptEngine` cache for created `Class` objects uses soft references and if the workload expectation is
such that cache hits will be low there is little need to keep such references around.

Perhaps the more important guards are related to the JVM metaspace. Start by setting the initial size of this space
with `-XX:MetaspaceSize`. When this value is exceeded it will trigger a GC round - it is essentially a threshold for
GC. The grow of this value can be capped with `-XX:MaxMetaspaceSize` (this value is unlimited by default). In an ideal
situation (i.e. parameterization), the `-XX:MetaspaceSize` should have a large enough setting so as to avoid early GC
rounds for metaspace, but outside of an ideal world (i.e. non-parameterization) it may not be smart to make this number
too large. Making the setting too large (and thus the `-XX:MaxMetaspaceSize` even larger) may trigger longer GC rounds
when they inevitably arrive.

In addition to those two metaspace settings it may also be useful to consider the following additional options:

* `MinMetaspaceFreeRatio` - When the percentage for committed space available for class metadata is less than this
value, then the threshold of metaspace GC will be raised, but only if the incremental size of the threshold meets the
requirement set by `MinMetaspaceExpansion`. A larger number should make the metaspace grow more aggressively.
* `MaxMetaspaceFreeRatio` - When the percentage for committed space available for class metadata is more than this
value, then the threshold of metaspace GC will be lowered, but only if the incremental size of the threshold meets the
requirement set by `MaxMetaspaceExpansion`. A larger number should reduce the chance of the metaspace shrinking.
* `MinMetaspaceExpansion` - The minimum size by which the metaspace is expanded after a metaspace GC round.
* `MaxMetaspaceExpansion`` - If the incremental size exceeds `MinMetaspaceExpansion` but less than
`MaxMetaspaceExpansion`, then the incremental size is `MaxMetaspaceExpansion`. If the incremental size exceeds
`MaxMetaspaceExpansion`, then the incremental size is `MinMetaspaceExpansion` plus the original incremental size.

There really aren't any general guidelines for how to initially set these values. Using profiling tools to examine GC
trends is likely the best way to understand how a particular workload is affecting the metaspace and its relation to
GC. Getting these settings "right" however will help ensure much more predictable Gremlin Server operations.

IMPORTANT: A lambda used in a bytecode-based request will be treated as a script, so issues related to raw script-based
requests apply equally well to lambda-bytecode requests.

==== Properties of Elements

It was mentioned above at the start of this "Best Practices" section that serialization of graph elements (i.e.
`Vertex`, `Edge`, and `VertexProperty`) can be expensive and that it is best to only return the data that is required
by the requesting system. This point begs for further clarification as there are a number of ways to use and configure
Gremlin Server which might influence its interpretation.

To begin to discuss these nuances, first consider the method of making requests to Gremlin Server: script or bytecode.
For scripts, that will mean that users are sending string representation of Gremlin to the server directly through a
driver over websockets or through the HTTP. For bytecode, users will be utilize a <<gremlin-drivers-variants, Gremlin GLV>>
which will construct bytecode for them and submit the request to the server upon iteration of their traversal.

In either case, it is important to also consider the method of "detachment". Detachment refers to the manner in which
a graph element is disconnected from the graph for purpose of serialization. Depending on the case and configuration,
graph elements may be detached with or without properties. Cases where they include properties is generally referred
to as "detached elements" and cases where properties are not included are "reference elements".

With the type of request and detachment model in mind, it is now possible to discuss how best to consider element
properties in relation to them all in concert.

By default, Gremlin Server sample configurations utilize `ReferenceElementStrategy` when creating the out-of-the-box
`GraphTraversalSource`. As the name suggests, this means that elements will be detached by reference and will
therefore not have properties included. The relevant configuration from the Gremlin Server initialization script looks
like this:

[source,groovy]
----
globals << [g : traversal().withEmbedded(graph).withStrategies(ReferenceElementStrategy)]
----

This configuration is global to Gremlin Server and therefore all methods of connection will always return elements
without properties. If this strategy is not included, then there are other considerations to take into account such as
the connection type (i.e. script or bytecode) and the serializer.

For script-based requests, users should take care when returning graph elements. By default, elements will be returned
as "detached elements" and depending on the serializer being used those detached elements may or may not have their
properties carried with them. Gryo and GraphSON serializers will write all properties in the return payload in this
case but GraphBinary will not. Therefore, script-based requests that use Gryo or GraphSON should definitely follow the
best practice of only returning the data required by the application.

For bytecode-based requests, graph elements have reference detachment and thus only return the `id` and `label` of
the elements. While this approach alleviates a potential performance problem that the script approach exposes, it is
still important to follow the practice of being specific about the data that is required by the requesting application
as it won't arrive on the client side without that declaration.

Ultimately, the detachment model should have little impact to Gremlin usage if the best practice of specifying only
the data required by the application is adhered to. In other words, while there may be a difference in the contents
of return values for these traversals:

[source,java]
----
// properties returned from g.V().hasLabel('person') because this is using the
// Script API with full detachment
Cluster cluster = Cluster.open();
Client client = cluster.connect();
ResultSet results = client.submit("g.V().hasLabel('person')");

// no properties returned from g.V().hasLabel("person") because this is using
// Bytecode API with reference detachment
GraphTraversalSource g = traversal().withRemote('conf/remote-graph.properties');
List<Vertex> results = g.V().hasLabel("person").toList();
----

There is no difference if re-written using the best practice of requesting only the data the application needs:

[source,java]
----
Cluster cluster = Cluster.open();
Client client = cluster.connect();
ResultSet results = client.submit("g.V().hasLabel('person').elementMap('name')");

GraphTraversalSource g = traversal().withRemote('conf/remote-graph.properties');
List<Vertex> results = g.V().hasLabel("person").elementMap('name').toList();
----

Both of the above requests return a list of `Map` instances that contain the `id`, `label` and the "name" property.

TIP: The example graph configurations pre-packaged with Gremlin Server utilize `ReferenceElementStrategy`
which convert all graph elements to references by initializing "g" using
`withStrategies(ReferenceElementStrategy.instance()`. Consider utilizing `ReferenceElementStrategy` whenever creating
a `GraphTraversalSource` in Java to ensure the most portable Gremlin.

NOTE: For those interested, please see link:https://lists.apache.org/thread.html/e959e85d4f8b3d46d281f2742a6e574c7d27c54bfc52f802f7c04af3%40%3Cdev.tinkerpop.apache.org%3E[this post]
to the TinkerPop dev list which outlines the full history of this issue and related concerns.

[[gremlin-server-cache]]
==== Cache Management

If Gremlin Server processes a large number of unique scripts, the global function cache will grow beyond the memory
available to Gremlin Server and an `OutOfMemoryError` will loom.  Script parameterization goes a long way to solving
this problem and running out of memory should not be an issue for those cases.  If it is a problem or if there is no
script parameterization due to a given use case (perhaps using with use of <<sessions,sessions>>), it is possible to
better control the nature of the global function cache from the client side, by issuing scripts with a parameter to
help define how the garbage collector should treat the references.

The parameter is called `#jsr223.groovy.engine.keep.globals` and has four options:

* `hard` - available in the cache for the life of the JVM (default when not specified).
* `soft` - retained until memory is "low" and should be reclaimed before an `OutOfMemoryError` is thrown.
* `weak` - garbage collected even when memory is abundant.
* `phantom` - removed immediately after being evaluated by the `ScriptEngine`.

By specifying an option other than `hard`, an `OutOfMemoryError` in Gremlin Server should be avoided.  Of course,
this approach will come with the downside that functions could be garbage collected and thus removed from the
cache, forcing Gremlin Server to recompile later if that script is later encountered.

[source,java]
----
Cluster cluster = Cluster.open();
Client client = cluster.connect();

Map<String,Object> params = new HashMap<>();
params.put("#jsr223.groovy.engine.keep.globals", "soft");
client.submit("def addItUp(x,y){x+y}", params);
----

In cases where maintaining the expense of the global function cache is unecessary this cache can be disabled with the
`globalFunctionCacheEnabled` configuration on the `GroovyCompilerGremlinPlugin`.

Gremlin Server also has a "class map" cache which holds compiled scripts which helps avoid recompilation costs on
future requests. This cache can be tuned in the Gremlin Server configuration with the `GroovyCompilerGremlinPlugin`
in the following fashion:

[source,yaml]
----
scriptEngines: {
  gremlin-groovy: {
    plugins: { ...
               org.apache.tinkerpop.gremlin.groovy.jsr223.GroovyCompilerGremlinPlugin: {classMapCacheSpecification: "initialCapacity=1000,maximumSize=10000"},
               ...}
----

The specifics for this comma delimited format can be found
link:https://static.javadoc.io/com.github.ben-manes.caffeine/caffeine/2.6.2/com/github/benmanes/caffeine/cache/CaffeineSpec.html[here].
By default, the cache is set to `softValues` which means they are garbage collected in a globally least-recently-used
manner as memory gets low. For production systems, it is likely that a more predictable strategy be taken as shown
above with the use of the `maximumSize`.

[[sessions]]
==== Considering Sessions

The preferred approach for issuing script-based requests to Gremlin Server is to do so in a sessionless manner.  The
concept of "sessionless" refers to a request that is completely encapsulated within a single transaction, such that
the script in the request starts with a new transaction and ends with a closed transaction. Sessionless requests have
automatic transaction management handled by Gremlin Server, thus automatically opening and closing transactions as
previously described.  The downside to the sessionless approach is that the entire script to be executed must be known
at the time of submission so that it can all be executed at once.  This requirement makes it difficult for some use
cases where more control over the transaction is desired.

For such use cases, Gremlin Server supports sessions.  With sessions, the user is in complete control of the start
and end of the transaction. This feature comes with some additional expense to consider:

* Initialization scripts will be executed for each session created so any expense related to them will be established
each time a session is constructed.
* There will be one script cache per session, which obviously increases memory requirements.  The cache is not shared,
so as to ensure that a session has isolation from other session environments. As a result, if the same script is
executed in each session the same compilation cost will be paid for each session it is executed in.
* Each session will require its own thread pool with a single thread in it - this ensures that transactional
boundaries are managed properly from one request to the next.
* If there are multiple Gremlin Server instances, communication from the client to the server must be bound to the
server that the session was initialized in.  Gremlin Server does not share session state as the transactional context
of a `Graph` is bound to the thread it was initialized in.

To connect to a session with Java via the `gremlin-driver`, it is necessary to create a `SessionedClient` from the
`Cluster` object:

[source,java]
----
Cluster cluster = Cluster.open();  <1>
Client client = cluster.connect("sessionName"); <2>
----

<1> Opens a reference to `localhost` as <<gremlin-java,previously shown>>.
<2> Creates a `SessionedClient` given the configuration options of the Cluster. The `connect()` method is given a
`String` value that becomes the unique name of the session. It is often best to simply use a `UUID` to represent
the session.

It is also possible to have Gremlin Server manage the transactions as is done with sessionless requests. The user is
in control of enabling this feature when creating the `SessionedClient`:

[source,java]
----
Cluster cluster = Cluster.open();
Client client = cluster.connect("sessionName", true);
----

Specifying `true` to the `connect()` method signifies that the `client` should make each request as one encapsulated
in a transaction. With this configuration of `client` there is no need to close a transaction manually.

When using this mode of the `SessionedClient` it is important to recognize that global variable state for the session
is not rolled-back on failure depending on where the failure occurs. For example, sending the following script would
create a variable "x" in global session scope that would be accessible on the next request:

[source,groovy]
x = 1

However, sending this script which explicitly throws an exception:

[source,groovy]
y = 2
throw new RuntimeException()

will result in an obvious failure during script evaluation and "y" will not be available to the next request. The
complication arises where the script evaluates successfully, but fails during result iteration or serialization. For
example, this script:

[source,groovy]
a = 1
g.addV()

would successfully evaluate and return a `Traversal`.  The variable "a" would be available on the next request. However,
if there was a failure in transaction management on the call to `commit()`, "a" would still be available to the next
request.

To avoid unexpected problems with state in relation to errors in sessions, it is best to follow these guidelines:

* Do not re-use session identifiers. Simply use a new UUID for each session.
* On exception, be sure to call `close()` on the `Client` and create a new session.
* While you may submit parallel asynchronous requests to a session, it may not make sense to do so because they are
simply executed serially as they arrive to the session. A failed asynchronous request could leave an invalid state
in the session which may not allow later requests to succeed. Either use synchronous requests only or carefully
consider error conditions with asynchronous requests.

If using the `UnifiedChannelizer`, failures in evaluation will result in the session being closed and state being
lost. Asynchronous requests that are queued on the server will be cancelled and additional requests, in-flight or
otherwise will be rejected. Users should create a new session from the `Cluster` object in this case. The alternative,
to match the old `OpProcessor` GremlinServer behavior, is to add the `maintainStateAfterException` session setting to
`true` which will instead have similar behavior to that described in this section.

[source,java]
----
Client.SessionSettings settings =
    Client.SessionSettings.build().maintainStateAfterException(true).create();
Client session = cluster.connect(Client.Settings.build().useSession(settings).create());
----

A session is a "heavier" approach to the simple "request/response" approach of sessionless requests, but is sometimes
necessary for a given use case.

[[considering-transactions]]
==== Considering Transactions

Gremlin Server performs automated transaction handling for "sessionless" requests (i.e. no state between requests) and
for "in-session" requests with that feature enabled. It will automatically commit or rollback transactions depending
on the success or failure of the request.

Another aspect of Transaction Management that should be considered is the usage of the `strictTransactionManagement`
setting.  It is `false` by default, but when set to `true`, it forces the user to pass `aliases` for all requests.
The aliases are then used to determine which graphs will have their transactions closed for that request. Running
Gremlin Server in this configuration should be more efficient when there are multiple graphs being hosted as
Gremlin Server will only close transactions on the graphs specified by the `aliases`. Keeping this setting `false`,
will simply have Gremlin Server close transactions on all graphs for every request.

[[considering-state]]
==== Considering State

With HTTP and any sessionless requests, there is no variable state maintained between requests.  Therefore,
when <<connecting-via-console,connecting with the console>>, for example, it is not possible to create a variable in
one command and then expect to access it in the next:

[source,groovy]
----
gremlin> :remote connect tinkerpop.server conf/remote.yaml
==>Configured localhost/127.0.0.1:8182
gremlin> :> x = 2
==>2
gremlin> :> 2 + x
No such property: x for class: Script4
Display stack trace? [yN] n
----

The same behavior would be seen with HTTP or when using sessionless requests through one of the Gremlin Server drivers.
If having this behavior is desireable, then <<sessions,consider sessions>>.

There is an exception to this notion of state not existing between requests and that is globally defined functions.
All functions created via scripts are global to the server.

[source,groovy]
----
gremlin> :> def subtractIt(int x, int y) { x - y }
==>null
gremlin> :> subtractIt(8,7)
==>1
----

If this behavior is not desirable there are several options.  A first option would be to consider using sessions. Each
session gets its own `ScriptEngine`, which maintains its own isolated cache of global functions, whereas sessionless
requests uses a single function cache. A second option would be to define functions as closures:

[source,groovy]
----
gremlin> :> multiplyIt = { int x, int y -> x * y }
==>Script7$_run_closure1@6b24f3ab
gremlin> :> multiplyIt(7, 8)
No signature of method: org.apache.tinkerpop.gremlin.groovy.jsr223.GremlinGroovyScriptEngine.multiplyIt() is applicable for argument types: (java.lang.Integer, java.lang.Integer) values: [7, 8]
Display stack trace? [yN]
----

When the function is declared this way, the function is viewed by the `ScriptEngine` as a variable rather than a global
function and since sessionless requests don't maintain state, the function is forgotten for the next request. A final
option would be to manage the `ScriptEngine` cache manually:

[source,bourne]
----
$ curl -X POST -d "{\"gremlin\":\"def divideIt(int x, int y){ x / y }\",\"bindings\":{\"#jsr223.groovy.engine.keep.globals\":\"phantom\"}}" "http://localhost:8182"
{"requestId":"97fe1467-a943-45ea-8fd6-9e889a6c9381","status":{"message":"","code":200,"attributes":{}},"result":{"data":[null],"meta":{}}}
$ curl -X POST -d "{\"gremlin\":\"divideIt(8, 2)\"}" "http://localhost:8182"
{"message":"Error encountered evaluating script: divideIt(8, 2)"}
----

In the above HTTP-based requests, the bindings contain a special parameter that tells the `ScriptEngine` cache to
immediately forget the script after execution. In this way, the function does not end up being globally available.

[[request-retry]]
==== Request Retry

The server has the ability to instruct the client that an error condition is transient and that the client should
simply retry the request later. In the event a client detects a `ResponseStatusCode` of `SERVER_ERROR_TEMPORARY`,
which is error code `596`, the client may choose to retry that request. Note that drivers do not have the ability to
automatically retry and that it is up to the application to provide such logic.

[[gremlin-server-docker-image]]
=== Docker Image

The Gremlin Server can also be started as a link:https://hub.docker.com/r/tinkerpop/gremlin-server/[Docker image]:

[source,text]
----
$ docker run tinkerpop/gremlin-server:x.y.z
[INFO] GremlinServer -
         \,,,/
         (o o)
-----oOOo-(3)-oOOo-----

[INFO] GremlinServer - Configuring Gremlin Server from conf/gremlin-server.yaml
...
[INFO] GremlinServer$1 - Gremlin Server configured with worker thread pool of 1, gremlin pool of 4 and boss thread pool of 1.
[INFO] GremlinServer$1 - Channel started at port 8182.
----

By default, Gremlin Server listens on port 8182. So that port needs to be exposed if it should be reachable on the host:

[source,bash]
----
$ docker run -p 8182:8182 tinkerpop/gremlin-server:x.y.z
----

Arguments provided with `docker run` are forwarded to the script that starts Gremlin Server. This allows for example
to use an alternative config file:

[source,bash]
----
$ docker run tinkerpop/gremlin-server:x.y.z conf/gremlin-server-secure.yaml
----

[[gremlin-plugins]]
== Gremlin Plugins

image:gremlin-plugin.png[width=125]

Plugins provide a way to expand the features of Gremlin Console and Gremlin Server. The following sections describe
the plugins that are available directly from TinkerPop. Please see the
link:https://tinkerpop.apache.org/docs/x.y.z/dev/provider/#gremlin-plugins[Provider Documentation] for information on
how to develop custom plugins.

[[credentials-plugin]]
=== Credentials Plugin

image:gremlin-server.png[width=200,float=left] xref:gremlin-server[Gremlin Server] supports an authentication model
where user credentials are stored inside of a `Graph` instance.  This database can be managed with the
xref:credentials-dsl[Credentials DSL], which can be installed in the console via the Credentials Plugin.  This plugin
is packaged with the console, but is not enabled by default.

[source,groovy]
gremlin> :plugin use tinkerpop.credentials
==>tinkerpop.credentials activated

This plugin imports the appropriate classes for managing the credentials graph.

[[gephi-plugin]]
=== Gephi Plugin

image:gephi-logo.png[width=200, float=left] link:http://gephi.org/[Gephi] is an interactive visualization,
exploration, and analysis platform for graphs. The link:https://gephi.org/plugins/#/plugin/graphstreaming[Graph Streaming]
plugin for Gephi provides an API that can be leveraged to stream graph data to a running Gephi application. The Gephi
plugin for Gremlin Console utilizes this API to allow for graph and traversal visualization.

IMPORTANT: These instructions have been tested with Gephi 0.9.2 and Graph Streaming plugin 1.0.3.

The following instructions assume that Gephi has been download and installed.  It further assumes that the Graph
Streaming plugin has been installed (`Tools > Plugins`). The following instructions explain how to visualize a
`Graph` and `Traversal`.

In Gephi, create a new project with `File > New Project`.  In the lower left view, click the "Streaming" tab, open the
Master drop down, and right click `Master Server > Start` which starts the Graph Streaming server in Gephi and by
default accepts requests at `http://localhost:8080/workspace1`:

image::gephi-start-server.png[width=800]

IMPORTANT: The Gephi Streaming Plugin doesn't detect port conflicts and will appear to start the plugin successfully
even if there is something already active on that port it wants to connect to (which is 8080 by default).  Be sure
that there is nothing running on the port before Gephi will be using before starting the plugin.  Failing to do
this produce behavior where the console will appear to submit requests to Gephi successfully but nothing will
render.

WARNING: Do not skip the `File > New Project` step as it may prevent a newly started Gephi application from fully
enabling the streaming tab.

Start the xref:gremlin-console[Gremlin Console] and activate the Gephi plugin:

[gremlin-groovy]
----
:plugin use tinkerpop.gephi
graph = TinkerFactory.createModern()
:remote connect tinkerpop.gephi
:> graph
----

The above Gremlin session activates the Gephi plugin, creates the "modern" `TinkerGraph`, uses the `:remote` command
to setup a connection to the Graph Streaming server in Gephi (with default parameters that will be explained below),
and then uses `:submit` which sends the vertices and edges of the graph to the Gephi Streaming Server. The resulting
graph appears in Gephi as displayed in the left image below.

image::gephi-graph-submit.png[width=800]

NOTE: Issuing `:> graph` again will clear the Gephi workspace and then re-write the graph.  To manually empty the
workspace do `:> clear`.

Now that the graph is visualized in Gephi, it is possible to link:https://gephi.github.io/users/tutorial-layouts/[apply a layout algorithm],
change the size and/or color of vertices and edges, and display labels/properties of interest.  Further information
can be found in Gephi's tutorial on link:https://gephi.github.io/users/tutorial-visualization/[Visualization].
After applying the Fruchterman Reingold layout, increasing the node size, decreasing the edge scale, and displaying
the id, name, and weight attributes the graph looks as displayed in the right image above.

Visualization of a `Traversal` has a different approach as the visualization occurs as the `Traversal` is executing,
thus showing a real-time view of its execution.  A `Traversal` must be "configured" to operate in this format and for
that it requires use of the `visualTraversal` option on the `config` function of the `:remote` command:

[gremlin-groovy,modern]
----
:remote config visualTraversal graph                   <1>
traversal = vg.V(2).in().out('knows').
                    has('age',gt(30)).outE('created').
                    has('weight',gt(0.5d)).inV();[]    <2>
:> traversal                                           <3>
----

<1> Configure a "visual traversal" from your "graph" - this must be a `Graph` instance. This command will create a
new `TraversalSource` called "vg" that must be used to visualize any spawned traversals in Gephi.
<2> Define the traversal to be visualized. Note that ending the line with `;[]` simply prevents iteration of
the traversal before it is submitted.
<3> Submit the `Traversal` to visualize to Gephi.

When the `:>` line is called, each step of the `Traversal` that produces or filters vertices generates events to
Gephi. The events update the color and size of the vertices at that step with `startRGBColor` and `startSize`
respectively. After the first step visualization, it sleeps for the configured `stepDelay` in milliseconds. On the
second step, it decays the configured `colorToFade` of all the previously visited vertices in prior steps, by
multiplying the current `colorToFade` value for each vertex with the `colorFadeRate`.  Setting the `colorFadeRate`
value to `1.0` will prevent the color decay.  The screenshots below show how the visualization evolves over the four
steps:

image::gephi-traversal.png[width=1200]

To get a sense of how the visualization configuration parameters affect the output, see the example below:

[gremlin-groovy,modern]
----
:remote config startRGBColor [0.0,0.3,1.0]
:remote config colorToFade b
:remote config colorFadeRate 0.5
:> traversal
----

image::gephi-traversal-config.png[width=400]

The visualization configuration above starts with a blue color now (most recently visited), fading the blue color
(so that dark green remains on oldest visited), and fading the blue color more quickly so that the gradient from dark
green to blue across steps has higher contrast. The following table provides a more detailed description of the
Gephi plugin configuration parameters as accepted via the `:remote config` command:

[width="100%",cols="3,10,^2",options="header"]
|=========================================================
|Parameter |Description |Default
|workspace |The name of the workspace that your Graph Streaming server is started for. |workspace1
|host |The host URL where the Graph Streaming server is configured for. |localhost
|port |The port number of the URL that the Graph Streaming server is listening on. |8080
|sizeDecrementRate |The rate at which the size of an element decreases on each step of the visualization. |0.33
|stepDelay |The amount of time in milliseconds to pause between step visualizations. |1000
|startRGBColor |A size 3 float array of RGB color values which define the starting color to update most recently visited nodes with.  |[0.0,1.0,0.5]
|startSize |The size an element should be when it is most recently visited. |20
|colorToFade |A single char from the set `{r,g,b,R,G,B}` determining which color to fade for vertices visited in prior steps |g
|colorFadeRate |A float value in the range `(0.0,1.0]` which is multiplied against the current `colorToFade` value for prior vertices; a `1.0` value effectively turns off the color fading of prior step visited vertices |0.7
|visualTraversal |Creates a `TraversalSource` variable in the Console named `vg` which can be used for visualizing traversals. This configuration option takes two parameters.  The first is required and is the name of the `Graph` instance variable that will generate the `TraversalSource`.  The second parameter is the variable name that the `TraversalSource` should have when referenced in the Console.  If left unspecified, this value defaults to `vg`. |vg
|=========================================================

NOTE: This plugin is typically only useful to the Gremlin Console and is enabled in the there by default.

The instructions above assume that the `Graph` instance being visualized is local to the Gremlin Console. It makes that
assumption because the Gephi plugin requires a locally held `Graph`. If the intent is to visualize a `Graph` instance
hosted in Gremlin Server or a TinkerPop-enabled graph that can only be connected to in a "remote" fashion, then it
is still possible to use the Gephi plugin, but the requirement for a locally held `Graph` remains the same. To use
the Gephi plugin in these situations simply use <<subgraph-step,subgraph()-step>> to extract the portion of the remote
graph that will be visualized. Use of that step will return a `TinkerGraph` instance to the Gremlin Console at which
point it can be used locally with the Gephi plugin. The following example demonstrates the general steps:

[source,text]
----
gremlin> :remote connect tinkerpop.server conf/remote-objects.yaml <1>
...
gremlin> :> g.E().hasLabel('knows').subgraph('subGraph').cap('subGraph') <2>
...
gremlin> graph = result[0].object <3>
...
----

<1> Be sure to connect with a serializer configured to return objects and not their `toString()` representation which
is discussed in more detail in the <<connecting-via-console, Connecting Via Console>> Section.
<2> Use the `:>` command to subgraph the remote graph as needed.
<3> The `TinkerGraph` of that previous traversal can be found in the `result` object and now that the `Graph` is local
to Gremlin Console it can be used with Gephi as shown in the prior instruction set.

[[graph-plugins]]
=== Graph Plugins

This section does not refer to a specific Gremlin Plugin, but a class of them. Graph Plugins are typically created by
graph providers to make it easy to integrate their graph systems into Gremlin Console and Gremlin Server. As TinkerPop
provides two reference `Graph` implementations in <<tinkergraph-gremlin,TinkerGraph>> and <<neo4j-gremlin,Neo4j>>,
there is also one Gremlin Plugin for each of them.

The TinkerGraph plugin is installed and activated in the Gremlin Console by default and the sample configurations that
are supplied with the Gremlin Server distribution include the `TinkerGraphGremlinPlugin` as part of the default setup.
If using Neo4j, however, the plugin must be installed manually. Instructions for doing so can be found in the
<<neo4j-gremlin,Neo4j>> section.

[[hadoop-plugin]]
=== Hadoop Plugin

image:hadoop-logo-notext.png[width=100,float=left] The Hadoop Plugin installs as part of `hadoop-gremlin` and provides
a number of imports and utility functions to the environment within which it is used. Those classes and functions
provide the basis for supporting <<graphcomputer,OLAP based traversals>> with Gremlin. This plugin is defined in
greater detail in the <<hadoop-gremlin,Hadoop-Gremlin>> section.

[[server-plugin]]
=== Server Plugin

image:gremlin-server.png[width=200,float=left] xref:gremlin-server[Gremlin Server] remotely executes Gremlin scripts
that are submitted to it.  The Server Plugin provides a way to submit scripts to Gremlin Server for remote
processing.  Read more about the plugin and how it works in the Gremlin Server section on
<<connecting-via-console,Connecting via Console>>.

NOTE: This plugin is typically only useful to the Gremlin Console and is enabled in the there by default.

The Server Plugin for remoting with the Gremlin Console should not be confused with a plugin of similar name that is
used by the server. `GremlinServerGremlinPlugin` is typically only configured in Gremlin Server and provides a number
of imports that are required for writing <<starting-gremlin-server,initialization scripts>>.

[[spark-plugin]]
=== Spark Plugin

image:spark-logo.png[width=175,float=left] The Spark Plugin installs as part of `spark-gremlin` and provides
a number of imports and utility functions to the environment within which it is used. Those classes and functions
provide the basis for supporting <<graphcomputer,OLAP based traversals>> using link:http://spark.apache.org[Spark].
This plugin is defined in greater detail in the <<sparkgraphcomputer,SparkGraphComputer>> section and is typically
installed in conjuction with the <<hadoop-plugin,Hadoop-Plugin>>.

[[sugar-plugin]]
=== Sugar Plugin

image:gremlin-sugar.png[width=120,float=left] In previous versions of Gremlin-Groovy, there were numerous
link:http://en.wikipedia.org/wiki/Syntactic_sugar[syntactic sugars] that users could rely on to make their traversals
more succinct. Unfortunately, many of these conventions made use of link:http://docs.oracle.com/javase/tutorial/reflect/[Java reflection]
and thus, were not performant. In TinkerPop, these conveniences have been removed in support of the standard
Gremlin-Groovy syntax being both inline with Gremlin-Java syntax as well as always being the most performant
representation. However, for those users that would like to use the previous syntactic sugars (as well as new ones),
there is `SugarGremlinPlugin` (a.k.a Gremlin-Groovy-Sugar).

IMPORTANT: It is important that the sugar plugin is loaded in a Gremlin Console session prior to any manipulations of
the respective TinkerPop objects as Groovy will cache unavailable methods and properties.

[source,groovy]
----
gremlin> :plugin use tinkerpop.sugar
==>tinkerpop.sugar activated
----

TIP: When using Sugar in a Groovy class file, add `static { SugarLoader.load() }` to the head of the file. Note that
`SugarLoader.load()` will automatically call `GremlinLoader.load()`.

==== Graph Traversal Methods

If a `GraphTraversal` property is unknown and there is a corresponding method with said name off of `GraphTraversal`
then the property is assumed to be a method call. This enables the user to omit `( )` from the method name. However,
if the property does not reference a `GraphTraversal` method, then it is assumed to be a call to `values(property)`.

[gremlin-groovy,modern]
----
g.V <1>
g.V.name <2>
g.V.outE.weight <3>
----

<1> There is no need for the parentheses in `g.V()`.
<2> The traversal is interpreted as `g.V().values('name')`.
<3> A chain of zero-argument step calls with a property value call.

==== Range Queries

The `[x]` and `[x..y]` range operators in Groovy translate to `RangeStep` calls.

[gremlin-groovy,modern]
----
g.V[0..2]
g.V[0..<2]
g.V[2]
----

==== Logical Operators

The `&` and `|` operator are overloaded in `SugarGremlinPlugin`. When used, they introduce the `AndStep` and `OrStep`
markers into the traversal. See <<and-step,`and()`>> and <<or-step,`or()`>> for more information.

[gremlin-groovy,modern]
----
g.V.where(outE('knows') & outE('created')).name <1>
t = g.V.where(outE('knows') | inE('created')).name; null <2>
t.toString()
t
t.toString()
----

<1> Introducing the `AndStep` with the `&` operator.
<2> Introducing the `OrStep` with the `|` operator.

==== Traverser Methods

It is rare that a user will ever interact with a `Traverser` directly. However, if they do, some method redirects exist
to make it easy.

[gremlin-groovy,modern]
----
g.V().map{it.get().value('name')}  // conventional
g.V.map{it.name}  // sugar
----

[[utilities-plugin]]
=== Utilities Plugin

The Utilities Plugin provides various functions, helper methods and imports of external classes that are useful in
the console.

NOTE: The Utilities Plugin is enabled in the Gremlin Console by default.

[[describe-graph]]
==== Describe Graph

A good implementation of the Gremlin APIs will validate their features against the
link:../dev/provider/#validating-with-gremlin-test[Gremlin test suite]. To learn more about a specific
implementation's compliance with the test suite, use the `describeGraph` function. The following shows the output
for `HadoopGraph`:

[gremlin-groovy,modern]
----
describeGraph(HadoopGraph)
----<|MERGE_RESOLUTION|>--- conflicted
+++ resolved
@@ -1160,6 +1160,11 @@
 {"requestId":"9fdf0892-d86c-41f2-94b5-092785c473eb","status":{"message":"","code":200,"attributes":{"@type":"g:Map","@value":[]}},"result":{"data":{"@type":"g:List","@value":[{"@type":"g:Int32","@value":99}]},"meta":{"@type":"g:Map","@value":[]}}
 ----
 
+IMPORTANT: `GraphSONMessageSerializerGremlinV1d0` configures `application/vnd.gremlin-v1.0+json`, but this mime type does
+not support text serialization (i.e. `MessageTextSerializer`) which means that it cannot be used for the serializing
+results to the HTTP endpoint in Gremlin Server. GraphSON 1.0 must be configured with `application/json` using the
+`GraphSONMessageSerializerV1d0` as demonstrated above.
+
 ===== Gryo
 
 WARNING: Gryo is no longer the recommended serialization format for Gremlin Server. Consider using
@@ -2064,234 +2069,6 @@
 can fine tune the Groovy compilation process.  Read more about compilation customization in the
 link:http://docs.groovy-lang.org/latest/html/documentation/#compilation-customizers[Groovy Documentation].
 
-<<<<<<< HEAD
-=======
-==== Serialization
-
-Gremlin Server can accept requests and return results using different serialization formats. Serializers implement the
-`MessageSerializer` interface. In doing so, they express the list of mime types they expect to support. When
-configuring multiple serializers it is possible for two or more serializers to support the same mime type. Such a
-situation may be common with a generic mime type such as `application/json`. Serializers are added in the order that
-they are encountered in the configuration file and the first one added for a specific mime type will not be overridden
-by other serializers that also support it.
-
-The format of the serialization is configured by the `serializers` setting described in the table above.  Note that
-some serializers have additional configuration options as defined by the `serializers[X].config` setting.  The
-`config` setting is a `Map` where the keys and values get passed to the serializer at its initialization.  The
-available and/or expected keys are dependent on the serializer being used.  Gremlin Server comes packaged with three
-different serializers: GraphSON, Gryo, and GraphBinary.
-
-===== GraphSON
-
-The GraphSON serializer produces human readable output in JSON format and is a good configuration choice for those
-trying to use TinkerPop from non-JVM languages.  JSON obviously has wide support across virtually all major
-programming languages and can be consumed by a wide variety of tools. The format itself is described in the
-link:https://tinkerpop.apache.org/docs/current/dev/io/#graphson[IO Documentation].
-
-[source,yaml]
-----
-  - { className: org.apache.tinkerpop.gremlin.driver.ser.GraphSONMessageSerializerV3d0 }
-----
-
-Gremlin Server is configured by default with GraphSON 3.0 as shown above. It has the following configuration option:
-
-[width="100%",cols="3,10,^2",options="header"]
-|=========================================================
-|Key |Description |Default
-|ioRegistries |A list of `IoRegistry` implementations to be applied to the serializer. |_none_
-|=========================================================
-
-It is worth noting that GraphSON 1.0 still has some appeal for some users as it can be configured to produce an untyped
-JSON format which is a bit easier to consume than its successors which embed data types into the output. This version
-of GraphSON tends to be the one that users like to utilize when <<connecting-via-http,connecting via HTTP>> and is still
-used by some <<connecting-rgp, Remote Gremlin Providers>> for this purpose.
-
-To configure Gremlin Server this way, the `GraphSONMessageSerializerV1d0` must be included:
-
-[source,yaml]
-----
-  - { className: org.apache.tinkerpop.gremlin.driver.ser.GraphSONMessageSerializerV1d0 }
-  - { className: org.apache.tinkerpop.gremlin.driver.ser.GraphSONMessageSerializerV3d0 }
-----
-
-In the above situation, both `GraphSONMessageSerializerV1d0` and `GraphSONMessageSerializerV3d0` each bind to the
-`application/json` mime type. When such conflicts arise, Gremlin Server will use the order of the serializers to
-determine priority such that the first serializer to bind to a type will be used and the others ignored. The following
-log message will indicate how the server is ultimately configured:
-
-[source,text]
-----
-[INFO] AbstractChannelizer - Configured application/json with org.apache.tinkerpop.gremlin.driver.ser.GraphSONMessageSerializerV1d0
-[INFO] AbstractChannelizer - Configured application/vnd.gremlin-v3.0+json with org.apache.tinkerpop.gremlin.driver.ser.GraphSONMessageSerializerV3d0
-[INFO] AbstractChannelizer - application/json already has org.apache.tinkerpop.gremlin.driver.ser.GraphSONMessageSerializerV1d0 configured - it will not be replaced by org.apache.tinkerpop.gremlin.driver.ser.GraphSONMessageSerializerV3d0, change order of serialization configuration if this is not desired.
-----
-
-Given the above, using GraphSON 3.0 under this configuration will require that the user specific the type:
-
-[source,text]
-----
-$ curl -X POST -d "{\"gremlin\":\"100-1\"}" "http://localhost:8182"
-{"requestId":"f8720ad9-2c8b-4eef-babe-21792a3e3157","status":{"message":"","code":200,"attributes":{}},"result":{"data":[99],"meta":{}}}
-$ curl -H "Accept:application/vnd.gremlin-v3.0+json" -X POST -d "{\"gremlin\":\"100-1\"}" "http://localhost:8182"
-{"requestId":"9fdf0892-d86c-41f2-94b5-092785c473eb","status":{"message":"","code":200,"attributes":{"@type":"g:Map","@value":[]}},"result":{"data":{"@type":"g:List","@value":[{"@type":"g:Int32","@value":99}]},"meta":{"@type":"g:Map","@value":[]}}
-----
-
-IMPORTANT: `GraphSONMessageSerializerGremlinV1d0` configures `application/vnd.gremlin-v1.0+json`, but this mime type does
-not support text serialization (i.e. `MessageTextSerializer`) which means that it cannot be used for the serializing
-results to the HTTP endpoint in Gremlin Server. GraphSON 1.0 must be configured with `application/json` using the
-`GraphSONMessageSerializerV1d0` as demonstrated above.
-
-===== Gryo
-
-The Gryo serializer utilizes Kryo-based serialization which produces a binary output.  This format is best consumed
-by JVM-based languages. The format itself is described in the
-link:https://tinkerpop.apache.org/docs/current/dev/io/#gryo[IO Documentation].
-
-[source,yaml]
-  - { className: org.apache.tinkerpop.gremlin.driver.ser.GryoMessageSerializerGremlinV1d0 }
-
-It has the MIME type of `application/vnd.gremlin-v1.0+gryo` and the following configuration options:
-
-[width="100%",cols="3,10,^2",options="header"]
-|=========================================================
-|Key |Description |Default
-|bufferSize |The maximum size of the Kryo buffer for use on a single object being serialized.  Increasing this value will correct `KryoException` errors that complain of "Buffer too small". |_4096_
-|classResolverSupplier |The fully qualified classname of a custom `Supplier<ClassResolver>` which will be used when constructing `Kryo` instances. There is no direct default for this setting, but without a setting the `GryoClassResolver` is used. |_none_
-|custom |A list of classes with custom kryo `Serializer` implementations related to them in the form of `<class>;<serializer-class>`. |_none_
-|ioRegistries |A list of `IoRegistry` implementations to be applied to the serializer. |_none_
-|serializeResultToString |When set to `true`, results are serialized by first calling `toString()` on each object in the result list resulting in an extended MIME Type of `application/vnd.gremlin-v1.0+gryo-stringd`.  When set to `false` Kryo-based serialization is applied. |_false_
-|=========================================================
-
-As described above, there are multiple ways in which to register serializers for Kryo-based serialization.  Note
-that the `ioRegistries` setting is applied first, followed by the `custom` setting.
-
-Those configuring or implementing a `Supplier<ClassResolver>` should consider this an "advanced" option and typically
-important to use cases where server types need to be coerced to client types (i.e. a type is available on the server
-but not on the client).  Implementations should typically instantiate `ClassResolver` implementations that are
-extensions of the `GryoClassResolver` as this class is important to most serialization tasks in TinkerPop.
-
-===== GraphBinary
-
-GraphBinary is a binary serialization format suitable for object trees, designed to reduce serialization overhead on
-both the client and the server, as well as limiting the size of the payload that is transmitted over the wire. The
-format itself is described in the link:https://tinkerpop.apache.org/docs/current/dev/io/#graphbinary[IO Documentation].
-
-IMPORTANT: GraphBinary is currently only supported on the JVM.
-
-[source,yaml]
-  - { className: org.apache.tinkerpop.gremlin.driver.ser.GraphBinaryMessageSerializerV1 }
-
-It has the MIME type of `application/vnd.graphbinary-v1.0` and the following configuration options:
-
-[width="100%",cols="3,10,^2",options="header"]
-|=========================================================
-|Key |Description |Default
-|custom |A list of classes with custom kryo `Serializer` implementations related to them in the form of `<class>;<serializer-class>`. |_none_
-|ioRegistries |A list of `IoRegistry` implementations to be applied to the serializer. |_none_
-|builder |Name of the `TypeSerializerRegistry.Builder` instance to be used to construct the `TypeSerializerRegistry`. |_none_
-|=========================================================
-
-As described above, there are multiple ways in which to register serializers for GraphBinary-based serialization. Note
-that the `ioRegistries` setting is applied first, followed by the `custom` setting.
-
-[[metrics]]
-==== Metrics
-
-Gremlin Server produces metrics about its operations that can yield some insight into how it is performing. These
-metrics are exposed in a variety of ways:
-
-* Directly to the console where Gremlin Server is running
-* CSV file
-* link:http://ganglia.info/[Ganglia]
-* link:http://graphite.wikidot.com/[Graphite]
-* link:http://www.slf4j.org/[SLF4j]
-* link:https://en.wikipedia.org/wiki/Java_Management_Extensions[JMX]
-
-The configuration of each of these outputs is described in the Gremlin Server <<_configuring_2, Configuring>> section.
-Note that Graphite and Ganglia are not included as part of the Gremlin Server distribution and must be installed
-to the server manually.
-
-[source,text]
-----
-bin/gremlin-server.sh install com.codahale.metrics metrics-ganglia 3.0.2
-bin/gremlin-server.sh install com.codahale.metrics metrics-graphite 3.0.2
-----
-
-WARNING: Gremlin Server is built to work with Metrics 3.0.2. Usage of other versions may lead to unexpected problems.
-
-NOTE: Installing Ganglia will include `org.acplt:oncrpc`, which is an LGPL licensed dependency.
-
-Regardless of the output, the metrics gathered are the same. Each metric is prefixed with
-`org.apache.tinkerpop.gremlin.server.GremlinServer` and the following metrics are reported:
-
-* `sessions` - the number of sessions open at the time the metric was last measured.
-* `errors` - the number of total errors, mean rate, as well as the 1, 5, and 15-minute error rates.
-* `op.eval` - the number of script evaluations, mean rate, 1, 5, and 15 minute rates, minimum, maximum, median, mean,
-and standard deviation evaluation times, as well as the 75th, 95th, 98th, 99th and 99.9th percentile evaluation times
-(note that these time apply to both sessionless and in-session requests).
-* `op.traversal` - the number of `Traversal` executions, mean rate, 1, 5, and 15 minute rates, minimum, maximum, median,
-mean, and standard deviation evaluation times, as well as the 75th, 95th, 98th, 99th and 99.9th percentile evaluation
-times.
-* `engine-name.session.session-id.*` - metrics related to different `GremlinScriptEngine` instances configured for
-session-based requests where "engine-name" will be the actual name of the engine, such as "gremlin-groovy" and
-"session-id" will be the identifier for the session itself.
-* `engine-name.sessionless.*` - metrics related to different `GremlinScriptEngine` instances configured for sessionless
-requests where "engine-name" will be the actual name of the engine, such as "gremlin-groovy".
-
-==== As A Service
-
-Gremlin server can be configured to run as a service.
-
-===== Init.d (SysV)
-
-Link `bin/gremlin-server.sh` to `init.d`
-Be sure to set RUNAS to the service user in `bin/gremlin-server.conf`
-
-[source,bash]
-----
-# Install
-ln -s /path/to/apache-tinkerpop-gremlin-server-x.y.z/bin/gremlin-server.sh /etc/init.d/gremlin-server
-
-# Systems with chkconfig/service. E.g. Fedora, Red Hat
-chkconfig --add gremlin-server
-
-# Start
-service gremlin-server start
-
-# Or call directly
-/etc/init.d/gremlin-server restart
-
-----
-
-===== Systemd
-
-To install, copy the service template below to /etc/systemd/system/gremlin.service
-and update the paths `/path/to/apache-tinkerpop-gremlin-server` with the actual install path of Gremlin Server.
-
-[source,bash]
-----
-[Unit]
-Description=Apache TinkerPop Gremlin Server daemon
-Documentation=https://tinkerpop.apache.org/
-After=network.target
-
-[Service]
-Type=forking
-ExecStart=/path/to/apache-tinkerpop-gremlin-server/bin/gremlin-server.sh start
-ExecStop=/path/to/apache-tinkerpop-gremlin-server/bin/gremlin-server.sh stop
-PIDFile=/path/to/apache-tinkerpop-gremlin-server/run/gremlin.pid
-
-[Install]
-WantedBy=multi-user.target
-----
-
-
-Enable the service with `systemctl enable gremlin-server`
-
-Start the service with `systemctl start gremlin-server`
-
-
->>>>>>> b82c47a6
 === Best Practices
 
 The following sections define best practices for working with Gremlin Server.
