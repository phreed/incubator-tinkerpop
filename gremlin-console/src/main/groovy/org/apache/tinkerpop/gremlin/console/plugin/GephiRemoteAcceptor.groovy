--- conflicted
+++ resolved
@@ -34,11 +34,7 @@
 import org.apache.tinkerpop.gremlin.structure.Graph
 import org.apache.tinkerpop.gremlin.structure.Vertex
 import groovy.json.JsonSlurper
-<<<<<<< HEAD
-import groovyx.net.http.HTTPBuilder
 import org.apache.tinkerpop.gremlin.util.iterator.IteratorUtils
-=======
->>>>>>> 163d9372
 import org.codehaus.groovy.tools.shell.Groovysh
 import org.codehaus.groovy.tools.shell.IO
 import org.javatuples.Pair
@@ -64,15 +60,11 @@
     private float[] vizDefaultRGBColor
     private char vizColorToFade
     private float vizColorFadeRate
-<<<<<<< HEAD
     private float vizStartSize
     private float vizSizeDecrementRate
     private Map vertexAttributes = [:]
-=======
-    private Map<String, Float> fadingVertexColors
 
     private CloseableHttpClient httpclient = HttpClients.createDefault();
->>>>>>> 163d9372
 
     public GephiRemoteAcceptor(final Groovysh shell, final IO io) {
         this.shell = shell
