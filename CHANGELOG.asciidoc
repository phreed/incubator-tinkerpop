--- conflicted
+++ resolved
@@ -29,11 +29,8 @@
 * Improved exception and messaging for gt/gte/lt/lte when one of the object isn't a `Comparable`.
 * Added test infrastructure to check for storage iterator leak.
 * Fixed multiple iterator leaks in query processor.
-<<<<<<< HEAD
 * Improved error messaging for invalid inputs to the TinkerGraph `IdManager` instances.
-=======
 * Forced replacement of connections in Java driver for certain exception types that seem to ultimately kill the connection.
->>>>>>> a0d6923e
 * Changed the `reverse()` of `desc` and `asc` on `Order` to not use the deprecated `decr` and `incr`.
 * Fixed bug in `MatchStep` where the correct was not properly determined.
 * Fixed bug where client/server exception mismatch when server throw StackOverflowError
