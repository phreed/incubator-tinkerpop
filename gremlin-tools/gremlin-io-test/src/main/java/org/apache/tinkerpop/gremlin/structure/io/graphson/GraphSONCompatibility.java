--- conflicted
+++ resolved
@@ -72,17 +72,14 @@
     V2D0_PARTIAL_3_3_4("3.3.4", "2.0", "v2d0-partial"),
     V2D0_NO_TYPE_3_3_4("3.3.4", "2.0", "v2d0-no-types"),
     V3D0_PARTIAL_3_3_4("3.3.4", "3.0", "v3d0"),
-<<<<<<< HEAD
+    V1D0_3_3_5("3.3.5", "1.0", "v1d0"),
+    V2D0_PARTIAL_3_3_5("3.3.5", "2.0", "v2d0-partial"),
+    V2D0_NO_TYPE_3_3_5("3.3.5", "2.0", "v2d0-no-types"),
+    V3D0_PARTIAL_3_3_5("3.3.5", "3.0", "v3d0"),
     V1D0_3_4_0("3.4.0", "1.0", "v1d0"),
     V2D0_PARTIAL_3_4_0("3.4.0", "2.0", "v2d0-partial"),
     V2D0_NO_TYPE_3_4_0("3.4.0", "2.0", "v2d0-no-types"),
     V3D0_PARTIAL_3_4_0("3.4.0", "3.0", "v3d0");
-=======
-    V1D0_3_3_5("3.3.5", "1.0", "v1d0"),
-    V2D0_PARTIAL_3_3_5("3.3.5", "2.0", "v2d0-partial"),
-    V2D0_NO_TYPE_3_3_5("3.3.5", "2.0", "v2d0-no-types"),
-    V3D0_PARTIAL_3_3_5("3.3.5", "3.0", "v3d0");
->>>>>>> a9efe8d7
 
     private static final String SEP = File.separator;
 
