/*
 * Licensed to the Apache Software Foundation (ASF) under one
 * or more contributor license agreements.  See the NOTICE file
 * distributed with this work for additional information
 * regarding copyright ownership.  The ASF licenses this file
 * to you under the Apache License, Version 2.0 (the
 * "License"); you may not use this file except in compliance
 * with the License.  You may obtain a copy of the License at
 *
 * http://www.apache.org/licenses/LICENSE-2.0
 *
 * Unless required by applicable law or agreed to in writing,
 * software distributed under the License is distributed on an
 * "AS IS" BASIS, WITHOUT WARRANTIES OR CONDITIONS OF ANY
 * KIND, either express or implied.  See the License for the
 * specific language governing permissions and limitations
 * under the License.
 */
package org.apache.tinkerpop.gremlin.process.traversal.strategy.decoration;

import org.apache.commons.configuration.Configuration;
import org.apache.commons.configuration.MapConfiguration;
import org.apache.tinkerpop.gremlin.process.traversal.P;
import org.apache.tinkerpop.gremlin.process.traversal.step.Parameterizing;
import org.apache.tinkerpop.gremlin.process.traversal.Step;
import org.apache.tinkerpop.gremlin.process.traversal.Traversal;
import org.apache.tinkerpop.gremlin.process.traversal.TraversalStrategy;
import org.apache.tinkerpop.gremlin.process.traversal.Traverser;
import org.apache.tinkerpop.gremlin.process.traversal.dsl.graph.GraphTraversal;
import org.apache.tinkerpop.gremlin.process.traversal.dsl.graph.__;
import org.apache.tinkerpop.gremlin.process.traversal.step.Mutating;
import org.apache.tinkerpop.gremlin.process.traversal.step.filter.HasStep;
import org.apache.tinkerpop.gremlin.process.traversal.step.map.AddEdgeStartStep;
import org.apache.tinkerpop.gremlin.process.traversal.step.map.AddEdgeStep;
import org.apache.tinkerpop.gremlin.process.traversal.step.map.AddVertexStartStep;
import org.apache.tinkerpop.gremlin.process.traversal.step.map.AddVertexStep;
import org.apache.tinkerpop.gremlin.process.traversal.step.map.EdgeOtherVertexStep;
import org.apache.tinkerpop.gremlin.process.traversal.step.map.EdgeVertexStep;
import org.apache.tinkerpop.gremlin.process.traversal.step.map.GraphStep;
import org.apache.tinkerpop.gremlin.process.traversal.step.map.LambdaMapStep;
import org.apache.tinkerpop.gremlin.process.traversal.step.map.PropertiesStep;
import org.apache.tinkerpop.gremlin.process.traversal.step.map.PropertyMapStep;
import org.apache.tinkerpop.gremlin.process.traversal.step.map.VertexStep;
import org.apache.tinkerpop.gremlin.process.traversal.step.sideEffect.AddPropertyStep;
import org.apache.tinkerpop.gremlin.process.traversal.step.util.HasContainer;
import org.apache.tinkerpop.gremlin.process.traversal.step.util.Parameters;
import org.apache.tinkerpop.gremlin.process.traversal.step.util.WithOptions;
import org.apache.tinkerpop.gremlin.process.traversal.strategy.AbstractTraversalStrategy;
import org.apache.tinkerpop.gremlin.process.traversal.util.TraversalHelper;
import org.apache.tinkerpop.gremlin.structure.Element;
import org.apache.tinkerpop.gremlin.structure.Graph;
import org.apache.tinkerpop.gremlin.structure.Property;
import org.apache.tinkerpop.gremlin.structure.PropertyType;
import org.apache.tinkerpop.gremlin.structure.Vertex;
import org.apache.tinkerpop.gremlin.structure.VertexProperty;
import org.apache.tinkerpop.gremlin.structure.util.ElementHelper;

import java.io.Serializable;
import java.util.ArrayList;
import java.util.Arrays;
import java.util.Collection;
import java.util.Collections;
import java.util.HashMap;
import java.util.HashSet;
import java.util.Iterator;
import java.util.List;
import java.util.Map;
import java.util.Set;
import java.util.function.Function;
import java.util.function.Predicate;
import java.util.stream.Collectors;

/**
 * {@code PartitionStrategy} partitions the vertices, edges and vertex properties of a graph into String named
 * partitions (i.e. buckets, subgraphs, etc.).  It blinds a {@link Traversal} from "seeing" specified areas of
 * the graph given the partition names assigned to {@link Builder#addReadPartition(String)}.  The traversal will
 * ignore all graph elements not in those "read" partitions.
 *
 * @author Stephen Mallette (http://stephen.genoprime.com)
 * @author Marko A. Rodriguez (http://markorodriguez.com)
 */
public final class PartitionStrategy extends AbstractTraversalStrategy<TraversalStrategy.DecorationStrategy> implements TraversalStrategy.DecorationStrategy {
    private String writePartition;
    private final String partitionKey;
    private final Set<String> readPartitions;
    private final boolean includeMetaProperties;

    private PartitionStrategy(final Builder builder) {
        this.writePartition = builder.writePartition;
        this.partitionKey = builder.partitionKey;
        this.readPartitions = Collections.unmodifiableSet(builder.readPartitions);
        this.includeMetaProperties = builder.includeMetaProperties;
    }

    public String getWritePartition() {
        return this.writePartition;
    }

    public String getPartitionKey() {
        return this.partitionKey;
    }

    public Set<String> getReadPartitions() {
        return readPartitions;
    }

    public boolean isIncludeMetaProperties() {
        return includeMetaProperties;
    }

    public static Builder build() {
        return new Builder();
    }

    @Override
    public void apply(final Traversal.Admin<?, ?> traversal) {
        final Graph graph = traversal.getGraph().orElseThrow(() -> new IllegalStateException("PartitionStrategy does not work with anonymous Traversals"));
        final Graph.Features.VertexFeatures vertexFeatures = graph.features().vertex();
        final boolean supportsMetaProperties = vertexFeatures.supportsMetaProperties();
        if (includeMetaProperties && !supportsMetaProperties)
            throw new IllegalStateException("PartitionStrategy is configured to include meta-properties but the Graph does not support them");

        // no need to add has after mutating steps because we want to make it so that the write partition can
        // be independent of the read partition.  in other words, i don't need to be able to read from a partition
        // in order to write to it.
        final List<Step> stepsToInsertHasAfter = new ArrayList<>();
        stepsToInsertHasAfter.addAll(TraversalHelper.getStepsOfAssignableClass(GraphStep.class, traversal));
        stepsToInsertHasAfter.addAll(TraversalHelper.getStepsOfAssignableClass(VertexStep.class, traversal));
        stepsToInsertHasAfter.addAll(TraversalHelper.getStepsOfAssignableClass(EdgeOtherVertexStep.class, traversal));
        stepsToInsertHasAfter.addAll(TraversalHelper.getStepsOfAssignableClass(EdgeVertexStep.class, traversal));

        // all steps that return a vertex need to have has(partitionKey,within,partitionValues) injected after it
        stepsToInsertHasAfter.forEach(step -> TraversalHelper.insertAfterStep(
                new HasStep(traversal, new HasContainer(partitionKey, P.within(new ArrayList<>(readPartitions)))), step, traversal));

        if (includeMetaProperties) {
            final List<PropertiesStep> propertiesSteps = TraversalHelper.getStepsOfAssignableClass(PropertiesStep.class, traversal);
            propertiesSteps.forEach(step -> {
                // check length first because keyExists will return true otherwise
                if (step.getPropertyKeys().length > 0 && ElementHelper.keyExists(partitionKey, step.getPropertyKeys()))
                    throw new IllegalStateException("Cannot explicitly request the partitionKey in the traversal");

                if (step.getReturnType() == PropertyType.PROPERTY) {
                    // check the following step to see if it is a has(partitionKey, *) - if so then this strategy was
                    // already applied down below via g.V().values() which injects a properties() step
                    final Step next = step.getNextStep();
                    if (!(next instanceof HasStep) || !((HasContainer) ((HasStep) next).getHasContainers().get(0)).getKey().equals(partitionKey)) {
                        // use choose() to determine if the properties() step is called on a Vertex to get a VertexProperty
                        // if not, pass it through.
                        final Traversal choose = __.choose(
                                __.filter(new TypeChecker<>(VertexProperty.class)),
                                __.has(partitionKey, P.within(new ArrayList<>(readPartitions))),
                                __.__()).filter(new PartitionKeyHider());
                        TraversalHelper.insertTraversal(step, choose.asAdmin(), traversal);
                    }
                } else if (step.getReturnType() == PropertyType.VALUE) {
                    // use choose() to determine if the values() step is called on a Vertex to get a VertexProperty
                    // if not, pass it through otherwise explode g.V().values() to g.V().properties().has().value()
                    final Traversal choose = __.choose(
                            __.filter(new TypeChecker<>(Vertex.class)),
                            __.properties(step.getPropertyKeys()).has(partitionKey, P.within(new ArrayList<>(readPartitions))).filter(new PartitionKeyHider()).value(),
                            __.__().filter(new PartitionKeyHider()));
                    TraversalHelper.insertTraversal(step, choose.asAdmin(), traversal);
                    traversal.removeStep(step);
                } else {
                    throw new IllegalStateException(String.format("%s is not accounting for a particular %s %s",
                            PartitionStrategy.class.getSimpleName(), PropertyType.class.toString(), step.getReturnType()));
                }
            });

            final List<PropertyMapStep> propertyMapSteps = TraversalHelper.getStepsOfAssignableClass(PropertyMapStep.class, traversal);
            propertyMapSteps.forEach(step -> {
                // check length first because keyExists will return true otherwise
                if (step.getPropertyKeys().length > 0 && ElementHelper.keyExists(partitionKey, step.getPropertyKeys()))
                    throw new IllegalStateException("Cannot explicitly request the partitionKey in the traversal");

                if (step.getReturnType() == PropertyType.PROPERTY) {
                    // via map() filter out properties that aren't in the partition if it is a PropertyVertex,
                    // otherwise just let them pass through
                    TraversalHelper.insertAfterStep(new LambdaMapStep<>(traversal, new MapPropertiesFilter()), step, traversal);
                } else if (step.getReturnType() == PropertyType.VALUE) {
                    // as this is a value map, replace that step with propertiesMap() that returns PropertyType.VALUE.
                    // from there, add the filter as shown above and then unwrap the properties as they would have
                    // been done under valueMap()
                    final PropertyMapStep propertyMapStep = new PropertyMapStep(traversal, PropertyType.PROPERTY, step.getPropertyKeys());
                    propertyMapStep.configure(WithOptions.tokens, step.getIncludedTokens());
                    TraversalHelper.replaceStep(step, propertyMapStep, traversal);

                    final LambdaMapStep mapPropertiesFilterStep = new LambdaMapStep<>(traversal, new MapPropertiesFilter());
                    TraversalHelper.insertAfterStep(mapPropertiesFilterStep, propertyMapStep, traversal);
                    TraversalHelper.insertAfterStep(new LambdaMapStep<>(traversal, new MapPropertiesConverter()), mapPropertiesFilterStep, traversal);
                } else {
                    throw new IllegalStateException(String.format("%s is not accounting for a particular %s %s",
                            PartitionStrategy.class.getSimpleName(), PropertyType.class.toString(), step.getReturnType()));
                }
            });
        }

        final List<Step> stepsToInsertPropertyMutations = traversal.getSteps().stream().filter(step ->
                step instanceof AddEdgeStep || step instanceof AddVertexStep ||
                step instanceof AddEdgeStartStep || step instanceof AddVertexStartStep ||
                (includeMetaProperties && step instanceof AddPropertyStep)
        ).collect(Collectors.toList());

        stepsToInsertPropertyMutations.forEach(step -> {
            // note that with AddPropertyStep we just add the partition key/value regardless of whether this
            // ends up being a Vertex or not.  AddPropertyStep currently chooses to simply not bother
            // to use the additional "property mutations" if the Element being mutated is a Edge or
            // VertexProperty
            ((Mutating) step).configure(partitionKey, writePartition);

            if (includeMetaProperties) {
                // GraphTraversal folds g.addV().property('k','v') to just AddVertexStep/AddVertexStartStep so this
                // has to be exploded back to g.addV().property(cardinality, 'k','v','partition','A')
                if (step instanceof AddVertexStartStep || step instanceof AddVertexStep) {
                    final Parameters parameters = ((Parameterizing) step).getParameters();
                    final Map<Object, List<Object>> params = parameters.getRaw();
                    params.forEach((k, v) -> {
<<<<<<< HEAD
                        final List<Step> addPropertyStepsToAppend = new ArrayList<>(v.size());
                        final VertexProperty.Cardinality cardinality = vertexFeatures.getCardinality((String) k);
                        v.forEach(o -> {
                            final AddPropertyStep addPropertyStep = new AddPropertyStep(traversal, cardinality, k, o);
                            addPropertyStep.configure(partitionKey, writePartition);
                            addPropertyStepsToAppend.add(addPropertyStep);

                            // need to remove the parameter from the AddVertex/StartStep because it's now being added
                            // via the AddPropertyStep
                            parameters.remove(k);
                        });

                        Collections.reverse(addPropertyStepsToAppend);
                        addPropertyStepsToAppend.forEach(s -> TraversalHelper.insertAfterStep(s, step, traversal));
=======

                        // need to filter out T based keys
                        if (k instanceof String) {
                            final List<Step> addPropertyStepsToAppend = new ArrayList<>(v.size());
                            final VertexProperty.Cardinality cardinality = vertexFeatures.getCardinality((String) k);
                            v.forEach(o -> {
                                final AddPropertyStep addPropertyStep = new AddPropertyStep(traversal, cardinality, k, o);
                                addPropertyStep.addPropertyMutations(partitionKey, writePartition);
                                addPropertyStepsToAppend.add(addPropertyStep);

                                // need to remove the parameter from the AddVertex/StartStep because it's now being added
                                // via the AddPropertyStep
                                parameters.remove(k);
                            });

                            Collections.reverse(addPropertyStepsToAppend);
                            addPropertyStepsToAppend.forEach(s -> TraversalHelper.insertAfterStep(s, step, traversal));
                        }
>>>>>>> 87123f24
                    });
                }
            }
        });
    }

    /**
     * A concrete lambda implementation that checks if the type passing through on the {@link Traverser} is
     * of a specific {@link Element} type.
     */
    public final class TypeChecker<A> implements Predicate<Traverser<A>>, Serializable {
        final Class<? extends Element> toCheck;

        public TypeChecker(final Class<? extends Element> toCheck) {
            this.toCheck = toCheck;
        }

        @Override
        public boolean test(final Traverser traverser) {
            return toCheck.isAssignableFrom(traverser.get().getClass());
        }

        @Override
        public String toString() {
            return "instanceOf(" + toCheck.getSimpleName() + ")";
        }
    }

    /**
     * A concrete lambda implementation that filters out the partition key so that it isn't visible when making
     * calls to {@link GraphTraversal#valueMap}.
     */
    public final class PartitionKeyHider<A extends Property> implements Predicate<Traverser<A>>, Serializable {
        @Override
        public boolean test(final Traverser<A> traverser) {
            return !traverser.get().key().equals(partitionKey);
        }

        @Override
        public String toString() {
            return "remove(" + partitionKey + ")";
        }
    }

    /**
     * Takes the result of a {@link Map} containing {@link Property} lists and if the property is a
     * {@link VertexProperty} it applies a filter based on the current partitioning.  If is not a
     * {@link VertexProperty} the property is simply passed through.
     */
    public final class MapPropertiesFilter implements Function<Traverser<Map<String, List<Property>>>, Map<String, List<Property>>>, Serializable {
        @Override
        public Map<String, List<Property>> apply(final Traverser<Map<String, List<Property>>> mapTraverser) {
            final Map<String, List<Property>> values = mapTraverser.get();
            final Map<String, List<Property>> filtered = new HashMap<>();

            // note the final filter that removes the partitionKey from the outgoing Map
            values.entrySet().forEach(p -> {
                final List l = p.getValue().stream().filter(property -> {
                    if (property instanceof VertexProperty) {
                        final Iterator<String> itty = ((VertexProperty) property).values(partitionKey);
                        return itty.hasNext() && readPartitions.contains(itty.next());
                    } else {
                        return true;
                    }
                }).filter(property -> !property.key().equals(partitionKey)).collect(Collectors.toList());
                if (l.size() > 0) filtered.put(p.getKey(), l);
            });

            return filtered;
        }

        @Override
        public String toString() {
            return "applyPartitionFilter";
        }
    }

    /**
     * Takes a {@link Map} of a {@link List} of {@link Property} objects and unwraps the {@link Property#value()}.
     */
    public final class MapPropertiesConverter implements Function<Traverser<Map<String, List<Property>>>, Map<String, List<Property>>>, Serializable {
        @Override
        public Map<String, List<Property>> apply(final Traverser<Map<String, List<Property>>> mapTraverser) {
            final Map<String, List<Property>> values = mapTraverser.get();
            final Map<String, List<Property>> converted = new HashMap<>();

            values.entrySet().forEach(p -> {
                final List l = p.getValue().stream().map(property -> property.value()).collect(Collectors.toList());
                converted.put(p.getKey(), l);
            });

            return converted;
        }

        @Override
        public String toString() {
            return "extractValuesInPropertiesMap";
        }
    }

    @Override
    public Configuration getConfiguration() {
        final Map<String, Object> map = new HashMap<>();
        map.put(STRATEGY, PartitionStrategy.class.getCanonicalName());
        map.put(INCLUDE_META_PROPERTIES, this.includeMetaProperties);
        if (null != this.writePartition)
            map.put(WRITE_PARTITION, this.writePartition);
        if (null != this.readPartitions)
            map.put(READ_PARTITIONS, this.readPartitions);
        if (null != this.partitionKey)
            map.put(PARTITION_KEY, this.partitionKey);
        return new MapConfiguration(map);
    }

    public static final String INCLUDE_META_PROPERTIES = "includeMetaProperties";
    public static final String WRITE_PARTITION = "writePartition";
    public static final String PARTITION_KEY = "partitionKey";
    public static final String READ_PARTITIONS = "readPartitions";

    public static PartitionStrategy create(final Configuration configuration) {
        final PartitionStrategy.Builder builder = PartitionStrategy.build();
        if (configuration.containsKey(INCLUDE_META_PROPERTIES))
            builder.includeMetaProperties(configuration.getBoolean(INCLUDE_META_PROPERTIES));
        if (configuration.containsKey(WRITE_PARTITION))
            builder.writePartition(configuration.getString(WRITE_PARTITION));
        if (configuration.containsKey(PARTITION_KEY))
            builder.partitionKey(configuration.getString(PARTITION_KEY));
        if (configuration.containsKey(READ_PARTITIONS))
            builder.readPartitions(new ArrayList((Collection)configuration.getProperty(READ_PARTITIONS)));
        return builder.create();
    }

    public final static class Builder {
        private String writePartition;
        private String partitionKey;
        private Set<String> readPartitions = new HashSet<>();
        private boolean includeMetaProperties = false;

        Builder() {
        }

        /**
         * Set to {@code true} if the {@link VertexProperty} instances should get assigned to partitions.  This
         * has the effect of hiding properties within a particular partition so that in order for the
         * {@link VertexProperty} to be seen both the parent {@link Vertex} and the {@link VertexProperty} must have
         * readable partitions defined in the strategy.
         * <p/>
         * When setting this to {@code true} (it is {@code false} by default) it is important that the {@link Graph}
         * support the meta-properties feature.  If it does not errors will ensue.
         */
        public Builder includeMetaProperties(final boolean includeMetaProperties) {
            this.includeMetaProperties = includeMetaProperties;
            return this;
        }

        /**
         * Specifies the name of the partition to write when adding vertices, edges and vertex properties.  This
         * name can be any user defined value.  It is only possible to write to a single partition at a time.
         */
        public Builder writePartition(final String writePartition) {
            this.writePartition = writePartition;
            return this;
        }

        /**
         * Specifies the partition key name.  This is the property key that contains the partition value. It
         * may a good choice to index on this key in certain cases (in graphs that support such things). This
         * value must be specified for the {@code PartitionStrategy} to be constructed properly.
         */
        public Builder partitionKey(final String partitionKey) {
            this.partitionKey = partitionKey;
            return this;
        }

        /**
         * Specifies the partition of the graph to read from.  It is possible to assign multiple partition keys so
         * as to read from multiple partitions at the same time.
         */
        public Builder readPartitions(final List<String> readPartitions) {
            this.readPartitions.addAll(readPartitions);
            return this;
        }

        /**
         * Specifies the partition of the graph to read from.  It is possible to assign multiple partition keys so
         * as to read from multiple partitions at the same time.
         */
        public Builder readPartitions(final String... readPartitions) {
            return this.readPartitions(Arrays.asList(readPartitions));
        }

        /**
         * Creates the {@code PartitionStrategy}.
         */
        public PartitionStrategy create() {
            if (partitionKey == null || partitionKey.isEmpty())
                throw new IllegalStateException("The partitionKey cannot be null or empty");

            return new PartitionStrategy(this);
        }
    }
}<|MERGE_RESOLUTION|>--- conflicted
+++ resolved
@@ -216,22 +216,6 @@
                     final Parameters parameters = ((Parameterizing) step).getParameters();
                     final Map<Object, List<Object>> params = parameters.getRaw();
                     params.forEach((k, v) -> {
-<<<<<<< HEAD
-                        final List<Step> addPropertyStepsToAppend = new ArrayList<>(v.size());
-                        final VertexProperty.Cardinality cardinality = vertexFeatures.getCardinality((String) k);
-                        v.forEach(o -> {
-                            final AddPropertyStep addPropertyStep = new AddPropertyStep(traversal, cardinality, k, o);
-                            addPropertyStep.configure(partitionKey, writePartition);
-                            addPropertyStepsToAppend.add(addPropertyStep);
-
-                            // need to remove the parameter from the AddVertex/StartStep because it's now being added
-                            // via the AddPropertyStep
-                            parameters.remove(k);
-                        });
-
-                        Collections.reverse(addPropertyStepsToAppend);
-                        addPropertyStepsToAppend.forEach(s -> TraversalHelper.insertAfterStep(s, step, traversal));
-=======
 
                         // need to filter out T based keys
                         if (k instanceof String) {
@@ -239,7 +223,7 @@
                             final VertexProperty.Cardinality cardinality = vertexFeatures.getCardinality((String) k);
                             v.forEach(o -> {
                                 final AddPropertyStep addPropertyStep = new AddPropertyStep(traversal, cardinality, k, o);
-                                addPropertyStep.addPropertyMutations(partitionKey, writePartition);
+                                addPropertyStep.configure(partitionKey, writePartition);
                                 addPropertyStepsToAppend.add(addPropertyStep);
 
                                 // need to remove the parameter from the AddVertex/StartStep because it's now being added
@@ -250,7 +234,6 @@
                             Collections.reverse(addPropertyStepsToAppend);
                             addPropertyStepsToAppend.forEach(s -> TraversalHelper.insertAfterStep(s, step, traversal));
                         }
->>>>>>> 87123f24
                     });
                 }
             }
