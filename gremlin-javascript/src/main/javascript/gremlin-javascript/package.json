{
<<<<<<< HEAD
  "name": "gremlin-javascript",
  "version": "3.4.0-alpha1",
=======
  "name": "gremlin",
  "version": "3.3.3-alpha1",
>>>>>>> 46be1351
  "description": "JavaScript Gremlin Language Variant",
  "author": "Apache TinkerPop team",
  "keywords": [
    "graph",
    "gremlin",
    "tinkerpop",
    "connection",
    "glv",
    "driver",
    "graphdb"
  ],
  "license": "Apache-2.0",
  "dependencies": {
    "ws": "^3.0.0"
  },
  "devDependencies": {
    "mocha": "~4.0.1",
    "cucumber": "~3.1.0",
    "chai": "~4.1.2"
  },
  "repository": {
    "type": "git",
    "url": "https://github.com/apache/tinkerpop.git"
  },
  "homepage": "https://tinkerpop.apache.org/",
  "bugs": {
    "url": "https://issues.apache.org/jira/browse/TINKERPOP"
  },
  "scripts": {
    "test": "mocha test/unit test/integration -t 5000",
    "features": "cucumber.js --require test/cucumber ../../../../../gremlin-test/features/",
    "unit-test": "mocha test/unit"
  },
  "engines": {
    "node": ">=6"
  }
}<|MERGE_RESOLUTION|>--- conflicted
+++ resolved
@@ -1,11 +1,6 @@
 {
-<<<<<<< HEAD
-  "name": "gremlin-javascript",
+  "name": "gremlin",
   "version": "3.4.0-alpha1",
-=======
-  "name": "gremlin",
-  "version": "3.3.3-alpha1",
->>>>>>> 46be1351
   "description": "JavaScript Gremlin Language Variant",
   "author": "Apache TinkerPop team",
   "keywords": [
