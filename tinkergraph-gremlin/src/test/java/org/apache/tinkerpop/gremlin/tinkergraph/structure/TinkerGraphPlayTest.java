--- conflicted
+++ resolved
@@ -22,12 +22,7 @@
 import org.apache.tinkerpop.gremlin.process.traversal.Traversal;
 import org.apache.tinkerpop.gremlin.process.traversal.dsl.graph.GraphTraversal;
 import org.apache.tinkerpop.gremlin.process.traversal.dsl.graph.GraphTraversalSource;
-<<<<<<< HEAD
 import org.apache.tinkerpop.gremlin.process.traversal.step.util.WithOptions;
-=======
-import org.apache.tinkerpop.gremlin.process.traversal.dsl.graph.__;
-import org.apache.tinkerpop.gremlin.process.traversal.step.TraversalOptionParent;
->>>>>>> 5f05bf16
 import org.apache.tinkerpop.gremlin.process.traversal.strategy.optimization.PathRetractionStrategy;
 import org.apache.tinkerpop.gremlin.structure.Graph;
 import org.apache.tinkerpop.gremlin.structure.T;
@@ -141,26 +136,10 @@
     public void testPlayDK() throws Exception {
         GraphTraversalSource g = TinkerFactory.createModern().traversal();
 
-<<<<<<< HEAD
         g.V().index().forEachRemaining(System.out::println);
         g.V().fold().index().forEachRemaining(System.out::println);
         g.V().index().with(WithOptions.indexer, WithOptions.list).forEachRemaining(System.out::println);
         g.V().fold().index().with(WithOptions.indexer, WithOptions.map).forEachRemaining(System.out::println);
-=======
-        GraphTraversalSource g = TinkerFactory.createModern().traversal();
-        System.out.println(g./*withComputer().*/V().hasLabel("person")
-                .project("name", "age", "comments")
-                    .by("name")
-                    .by("age")
-                    .by(branch(values("age"))
-                            .option(TraversalOptionParent.Pick.any, constant("foo"))
-                            .option(29, constant("almost old"))
-                            .option(__.is(32), constant("looks like josh"))
-                            .option(lt(29), constant("pretty young"))
-                            .option(lt(35), constant("younger than peter"))
-                            .option(gte(30), constant("pretty old")).fold()).explain());
-                //.forEachRemaining(System.out::println);
->>>>>>> 5f05bf16
     }
 
     @Test
