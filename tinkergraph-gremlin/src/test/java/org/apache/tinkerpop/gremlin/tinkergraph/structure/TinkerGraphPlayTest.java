--- conflicted
+++ resolved
@@ -21,9 +21,7 @@
 import org.apache.tinkerpop.gremlin.jsr223.JavaTranslator;
 import org.apache.tinkerpop.gremlin.process.computer.Computer;
 import org.apache.tinkerpop.gremlin.process.traversal.Bytecode;
-import org.apache.tinkerpop.gremlin.process.traversal.Operator;
 import org.apache.tinkerpop.gremlin.process.traversal.Order;
-import org.apache.tinkerpop.gremlin.process.traversal.Scope;
 import org.apache.tinkerpop.gremlin.process.traversal.Traversal;
 import org.apache.tinkerpop.gremlin.process.traversal.dsl.graph.GraphTraversal;
 import org.apache.tinkerpop.gremlin.process.traversal.dsl.graph.GraphTraversalSource;
@@ -53,8 +51,6 @@
 import static org.apache.tinkerpop.gremlin.process.traversal.dsl.graph.__.as;
 import static org.apache.tinkerpop.gremlin.process.traversal.dsl.graph.__.both;
 import static org.apache.tinkerpop.gremlin.process.traversal.dsl.graph.__.choose;
-import static org.apache.tinkerpop.gremlin.process.traversal.dsl.graph.__.count;
-import static org.apache.tinkerpop.gremlin.process.traversal.dsl.graph.__.fold;
 import static org.apache.tinkerpop.gremlin.process.traversal.dsl.graph.__.has;
 import static org.apache.tinkerpop.gremlin.process.traversal.dsl.graph.__.in;
 import static org.apache.tinkerpop.gremlin.process.traversal.dsl.graph.__.out;
@@ -105,74 +101,6 @@
             final Traversal.Admin<?, ?> t = cache.get(bytecode).clone();
             //assertEquals(result, t.next());
         }));
-    }
-<<<<<<< HEAD
-
-    @Test
-    @Ignore
-    public void benchmarkGroup() throws Exception {
-        Graph graph = TinkerGraph.open();
-        GraphTraversalSource g = graph.traversal();
-        graph.io(GraphMLIo.build()).readGraph("../data/grateful-dead.xml");
-        /////////
-
-        //g.V().group().by(T.label).by(values("name")).forEachRemaining(x -> logger.info(x.toString()));
-
-        System.out.println("group: " + g.V().both("followedBy").both("followedBy").group().by("songType").by(count()).next());
-        System.out.println("groupV3d0: " + g.V().both("followedBy").both("followedBy").groupV3d0().by("songType").by().by(__.count(Scope.local)).next());
-
-        //
-        System.out.println("\n\nBig Values -- by(songType)");
-
-        System.out.println("group: " + TimeUtil.clock(10, () -> g.V().both("followedBy").both("followedBy").group().by("songType").by(count()).next()));
-        System.out.println("groupV3d0: " + TimeUtil.clock(10, () -> g.V().both("followedBy").both("followedBy").groupV3d0().by("songType").by().by(__.count(Scope.local)).next()) + "\n");
-
-        ///
-
-        System.out.println("group: " + TimeUtil.clock(10, () -> g.V().both("followedBy").both("followedBy").group().by("songType").by(fold()).next()));
-        System.out.println("groupV3d0: " + TimeUtil.clock(10, () -> g.V().both("followedBy").both("followedBy").groupV3d0().by("songType").by().next()));
-
-        ///
-        System.out.println("\n\nBig Keys -- by(name)");
-
-        System.out.println("group: " + TimeUtil.clock(10, () -> g.V().both("followedBy").both("followedBy").group().by("name").by(count()).next()));
-        System.out.println("groupV3d0: " + TimeUtil.clock(10, () -> g.V().both("followedBy").both("followedBy").groupV3d0().by("name").by().by(__.count(Scope.local)).next()) + "\n");
-
-        ///
-
-        System.out.println("group: " + TimeUtil.clock(10, () -> g.V().both("followedBy").both("followedBy").group().by("name").by(fold()).next()));
-        System.out.println("groupV3d0: " + TimeUtil.clock(10, () -> g.V().both("followedBy").both("followedBy").groupV3d0().by("name").by().next()));
-
-=======
-    
-    @Test
-    @Ignore
-    public void testPlay() {
-        Graph g = TinkerGraph.open();
-        Vertex v1 = g.addVertex(T.id, "1", "animal", "males");
-        Vertex v2 = g.addVertex(T.id, "2", "animal", "puppy");
-        Vertex v3 = g.addVertex(T.id, "3", "animal", "mama");
-        Vertex v4 = g.addVertex(T.id, "4", "animal", "puppy");
-        Vertex v5 = g.addVertex(T.id, "5", "animal", "chelsea");
-        Vertex v6 = g.addVertex(T.id, "6", "animal", "low");
-        Vertex v7 = g.addVertex(T.id, "7", "animal", "mama");
-        Vertex v8 = g.addVertex(T.id, "8", "animal", "puppy");
-        Vertex v9 = g.addVertex(T.id, "9", "animal", "chula");
-
-        v1.addEdge("link", v2, "weight", 2f);
-        v2.addEdge("link", v3, "weight", 3f);
-        v2.addEdge("link", v4, "weight", 4f);
-        v2.addEdge("link", v5, "weight", 5f);
-        v3.addEdge("link", v6, "weight", 1f);
-        v4.addEdge("link", v6, "weight", 2f);
-        v5.addEdge("link", v6, "weight", 3f);
-        v6.addEdge("link", v7, "weight", 2f);
-        v6.addEdge("link", v8, "weight", 3f);
-        v7.addEdge("link", v9, "weight", 1f);
-        v8.addEdge("link", v9, "weight", 7f);
-
-        g.traversal().withSack(Float.MIN_VALUE).V(v1).repeat(outE().sack(Operator.max, "weight").inV()).times(5).sack().forEachRemaining(x -> logger.info(x.toString()));
->>>>>>> 99d38d4a
     }
 
    /* @Test
