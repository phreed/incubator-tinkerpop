/*
 * Licensed to the Apache Software Foundation (ASF) under one
 * or more contributor license agreements.  See the NOTICE file
 * distributed with this work for additional information
 * regarding copyright ownership.  The ASF licenses this file
 * to you under the Apache License, Version 2.0 (the
 * "License"); you may not use this file except in compliance
 * with the License.  You may obtain a copy of the License at
 *
 * http://www.apache.org/licenses/LICENSE-2.0
 *
 * Unless required by applicable law or agreed to in writing,
 * software distributed under the License is distributed on an
 * "AS IS" BASIS, WITHOUT WARRANTIES OR CONDITIONS OF ANY
 * KIND, either express or implied.  See the License for the
 * specific language governing permissions and limitations
 * under the License.
 */
package org.apache.tinkerpop.gremlin.process.traversal.step.map;

import org.apache.tinkerpop.gremlin.LoadGraphWith;
import org.apache.tinkerpop.gremlin.process.AbstractGremlinProcessTest;
import org.apache.tinkerpop.gremlin.process.GremlinProcessRunner;
import org.apache.tinkerpop.gremlin.process.IgnoreEngine;
import org.apache.tinkerpop.gremlin.process.traversal.Order;
import org.apache.tinkerpop.gremlin.process.traversal.Scope;
import org.apache.tinkerpop.gremlin.process.traversal.Traversal;
import org.apache.tinkerpop.gremlin.process.traversal.TraversalEngine;
import org.apache.tinkerpop.gremlin.process.traversal.dsl.graph.__;
import org.apache.tinkerpop.gremlin.process.traversal.util.TraversalHelper;
import org.apache.tinkerpop.gremlin.structure.Column;
import org.apache.tinkerpop.gremlin.structure.T;
import org.apache.tinkerpop.gremlin.structure.Vertex;
import org.junit.Test;
import org.junit.runner.RunWith;

import java.util.Arrays;
import java.util.HashMap;
import java.util.Iterator;
import java.util.List;
import java.util.Map;

import static org.apache.tinkerpop.gremlin.LoadGraphWith.GraphData.GRATEFUL;
import static org.apache.tinkerpop.gremlin.LoadGraphWith.GraphData.MODERN;
import static org.apache.tinkerpop.gremlin.process.traversal.Order.desc;
import static org.apache.tinkerpop.gremlin.process.traversal.dsl.graph.__.outE;
import static org.apache.tinkerpop.gremlin.structure.Column.keys;
import static org.hamcrest.core.Is.is;
import static org.junit.Assert.assertEquals;
import static org.junit.Assert.assertFalse;
import static org.junit.Assert.assertThat;
import static org.junit.Assert.assertTrue;
import static org.junit.Assert.fail;


/**
 * @author Marko A. Rodriguez (http://markorodriguez.com)
 * @author Stephen Mallette (http://stephen.genoprime.com)
 */
@RunWith(GremlinProcessRunner.class)
public abstract class OrderTest extends AbstractGremlinProcessTest {

    public abstract Traversal<Vertex, String> get_g_V_name_order();

    public abstract Traversal<Vertex, String> get_g_V_name_order_byXa1_b1X_byXb2_a2X();

    public abstract Traversal<Vertex, String> get_g_V_order_byXname_incrX_name();

    public abstract Traversal<Vertex, String> get_g_V_order_byXname_ascX_name();

    public abstract Traversal<Vertex, String> get_g_V_order_byXnameX_name();

    public abstract Traversal<Vertex, Double> get_g_V_outE_order_byXweight_decrX_weight();

    public abstract Traversal<Vertex, Double> get_g_V_outE_order_byXweight_descX_weight();

    public abstract Traversal<Vertex, String> get_g_V_order_byXname_a1_b1X_byXname_b2_a2X_name();

    public abstract Traversal<Vertex, Map<String, Vertex>> get_g_V_asXaX_outXcreatedX_asXbX_order_byXshuffleX_selectXa_bX();

    public abstract Traversal<Vertex, Map<Integer, Integer>> get_g_VX1X_hasXlabel_personX_mapXmapXint_ageXX_orderXlocalX_byXvalues_descX_byXkeys_ascX(final Object v1Id);

    public abstract Traversal<Vertex, Vertex> get_g_V_order_byXoutE_count_descX();

    public abstract Traversal<Vertex, Map<String, List<Vertex>>> get_g_V_group_byXlabelX_byXname_order_byXdescX_foldX();

    public abstract Traversal<Vertex, List<Double>> get_g_V_mapXbothE_weight_foldX_order_byXsumXlocalX_descX();

    public abstract Traversal<Vertex, Map<String, Object>> get_g_V_asXvX_mapXbothE_weight_foldX_sumXlocalX_asXsX_selectXv_sX_order_byXselectXsX_descX();

    public abstract Traversal<Vertex, Vertex> get_g_V_hasLabelXpersonX_order_byXageX();

    public abstract Traversal<Vertex, List<Vertex>> get_g_V_hasLabelXpersonX_fold_orderXlocalX_byXageX();

    public abstract Traversal<Vertex, String> get_g_V_hasLabelXpersonX_order_byXvalueXageX_descX_name();

    public abstract Traversal<Vertex, String> get_g_V_properties_order_byXkey_descX_key();

    public abstract Traversal<Vertex, Vertex> get_g_V_hasXsong_name_OHBOYX_outXfollowedByX_outXfollowedByX_order_byXperformancesX_byXsongType_descX();

    public abstract Traversal<Vertex, String> get_g_V_both_hasLabelXpersonX_order_byXage_descX_limitX5X_name();

    public abstract Traversal<Vertex, String> get_g_V_both_hasLabelXpersonX_order_byXage_descX_name();

    public abstract Traversal<Vertex, String> get_g_V_hasLabelXsongX_order_byXperformances_descX_byXnameX_rangeX110_120X_name();

    public abstract Traversal<Vertex, Map<String, Number>> get_g_V_hasLabelXpersonX_group_byXnameX_byXoutE_weight_sumX_orderXlocalX_byXvaluesX();

    public abstract Traversal<Vertex, Map.Entry<String, Number>> get_g_V_hasLabelXpersonX_group_byXnameX_byXoutE_weight_sumX_unfold_order_byXvalues_descX();

    public abstract Traversal<Vertex, Map.Entry<Object, Object>> get_g_VX1X_valueMapXtrueX_orderXlocalX_byXkeys_descXunfold(final Object v1Id);

    @Test
    @LoadGraphWith(MODERN)
    public void g_V_name_order() {
        final Traversal<Vertex, String> traversal = get_g_V_name_order();
        printTraversalForm(traversal);
        checkOrderedResults(Arrays.asList("josh", "lop", "marko", "peter", "ripple", "vadas"), traversal);
    }

    @Test
    @LoadGraphWith(MODERN)
    public void g_V_name_order_byXa1_b1X_byXb2_a2X() {
        final Traversal<Vertex, String> traversal = get_g_V_name_order_byXa1_b1X_byXb2_a2X();
        printTraversalForm(traversal);
        checkOrderedResults(Arrays.asList("marko", "vadas", "peter", "ripple", "josh", "lop"), traversal);
    }

    @Test
    @LoadGraphWith(MODERN)
    public void g_V_order_byXname_incrX_name() {
        final Traversal<Vertex, String> traversal = get_g_V_order_byXname_incrX_name();
        printTraversalForm(traversal);
        checkOrderedResults(Arrays.asList("josh", "lop", "marko", "peter", "ripple", "vadas"), traversal);
    }

    @Test
    @LoadGraphWith(MODERN)
    public void g_V_order_byXname_ascX_name() {
        final Traversal<Vertex, String> traversal = get_g_V_order_byXname_ascX_name();
        printTraversalForm(traversal);
        checkOrderedResults(Arrays.asList("josh", "lop", "marko", "peter", "ripple", "vadas"), traversal);
    }

    @Test
    @LoadGraphWith(MODERN)
    public void g_V_order_byXnameX_name() {
        final Traversal<Vertex, String> traversal = get_g_V_order_byXnameX_name();
        printTraversalForm(traversal);
        checkOrderedResults(Arrays.asList("josh", "lop", "marko", "peter", "ripple", "vadas"), traversal);
    }

    @Test
    @LoadGraphWith(MODERN)
    public void g_V_outE_order_byXweight_decrX_weight() {
        final Traversal<Vertex, Double> traversal = get_g_V_outE_order_byXweight_decrX_weight();
        printTraversalForm(traversal);
        checkOrderedResults(Arrays.asList(1.0d, 1.0d, 0.5d, 0.4d, 0.4d, 0.2d), traversal);
    }

    @Test
    @LoadGraphWith(MODERN)
    public void g_V_outE_order_byXweight_descX_weight() {
        final Traversal<Vertex, Double> traversal = get_g_V_outE_order_byXweight_descX_weight();
        printTraversalForm(traversal);
        checkOrderedResults(Arrays.asList(1.0d, 1.0d, 0.5d, 0.4d, 0.4d, 0.2d), traversal);
    }

    @Test
    @LoadGraphWith(MODERN)
    public void g_V_order_byXname_a1_b1X_byXname_b2_a2X_name() {
        final Traversal<Vertex, String> traversal = get_g_V_order_byXname_a1_b1X_byXname_b2_a2X_name();
        printTraversalForm(traversal);
        checkOrderedResults(Arrays.asList("marko", "vadas", "peter", "ripple", "josh", "lop"), traversal);
    }

    @Test
    @LoadGraphWith(MODERN)
    public void g_V_asXaX_outXcreatedX_asXbX_order_byXshuffleX_selectXa_bX() {
        final Traversal<Vertex, Map<String, Vertex>> traversal = get_g_V_asXaX_outXcreatedX_asXbX_order_byXshuffleX_selectXa_bX();
        printTraversalForm(traversal);
        int counter = 0;
        int markoCounter = 0;
        int joshCounter = 0;
        int peterCounter = 0;
        while (traversal.hasNext()) {
            counter++;
            Map<String, Vertex> bindings = traversal.next();
            assertEquals(2, bindings.size());
            if (bindings.get("a").id().equals(convertToVertexId("marko"))) {
                assertEquals(convertToVertexId("lop"), bindings.get("b").id());
                markoCounter++;
            } else if (bindings.get("a").id().equals(convertToVertexId("josh"))) {
                assertTrue((bindings.get("b")).id().equals(convertToVertexId("lop")) || bindings.get("b").id().equals(convertToVertexId("ripple")));
                joshCounter++;
            } else if (bindings.get("a").id().equals(convertToVertexId("peter"))) {
                assertEquals(convertToVertexId("lop"), bindings.get("b").id());
                peterCounter++;
            } else {
                fail("This state should not have been reachable");
            }
        }
        assertEquals(4, markoCounter + joshCounter + peterCounter);
        assertEquals(1, markoCounter);
        assertEquals(1, peterCounter);
        assertEquals(2, joshCounter);
        assertEquals(4, counter);
    }

    @Test
    @LoadGraphWith(MODERN)
    public void g_VX1X_hasXlabel_personX_mapXmapXint_ageXX_orderXlocalX_byXvalues_descX_byXkeys_ascX() {
        final Traversal<Vertex, Map<Integer, Integer>> traversal = get_g_VX1X_hasXlabel_personX_mapXmapXint_ageXX_orderXlocalX_byXvalues_descX_byXkeys_ascX(convertToVertexId("marko"));
        printTraversalForm(traversal);
        final Map<Integer, Integer> map = traversal.next();
        assertFalse(traversal.hasNext());
        assertEquals(4, map.size());
        final Iterator<Map.Entry<Integer, Integer>> iterator = map.entrySet().iterator();
        Map.Entry<Integer, Integer> entry = iterator.next();
        assertEquals(3, entry.getKey().intValue());
        assertEquals(87, entry.getValue().intValue());
        entry = iterator.next();
        assertEquals(2, entry.getKey().intValue());
        assertEquals(58, entry.getValue().intValue());
        entry = iterator.next();
        assertEquals(1, entry.getKey().intValue());
        assertEquals(29, entry.getValue().intValue());
        entry = iterator.next();
        assertEquals(4, entry.getKey().intValue());
        assertEquals(29, entry.getValue().intValue());
        assertFalse(iterator.hasNext());
        assertFalse(traversal.hasNext());
    }

    @Test
    @LoadGraphWith(MODERN)
    public void g_V_order_byXoutE_count_descX() {
        Arrays.asList(get_g_V_order_byXoutE_count_descX()).forEach(traversal -> {
            printTraversalForm(traversal);
            final List<Vertex> vertices = traversal.toList();
            assertEquals(vertices.size(), 6);
            assertEquals("marko", vertices.get(0).value("name"));
            assertEquals("josh", vertices.get(1).value("name"));
            assertEquals("peter", vertices.get(2).value("name"));
            assertTrue(vertices.get(3).value("name").equals("vadas") || vertices.get(3).value("name").equals("ripple") || vertices.get(3).value("name").equals("lop"));
            assertTrue(vertices.get(4).value("name").equals("vadas") || vertices.get(4).value("name").equals("ripple") || vertices.get(4).value("name").equals("lop"));
            assertTrue(vertices.get(5).value("name").equals("vadas") || vertices.get(5).value("name").equals("ripple") || vertices.get(5).value("name").equals("lop"));
        });
    }

    @Test
    @LoadGraphWith(MODERN)
    public void g_V_group_byXlabelX_byXname_order_byXdescX_foldX() {
        final Traversal<Vertex, Map<String, List<Vertex>>> traversal = get_g_V_group_byXlabelX_byXname_order_byXdescX_foldX();
        printTraversalForm(traversal);
        final Map<String, List<Vertex>> map = traversal.next();
        assertFalse(traversal.hasNext());
        assertEquals(2, map.size());
        List list = map.get("software");
        assertEquals(2, list.size());
        assertEquals("lop", list.get(1));
        assertEquals("ripple", list.get(0));
        list = map.get("person");
        assertEquals(4, list.size());
        assertEquals("josh", list.get(3));
        assertEquals("marko", list.get(2));
        assertEquals("peter", list.get(1));
        assertEquals("vadas", list.get(0));
    }

    @Test
    @LoadGraphWith(MODERN)
    public void g_V_mapXbothE_weight_foldX_order_byXsumXlocalX_descX() {
        final Traversal<Vertex, List<Double>> traversal = get_g_V_mapXbothE_weight_foldX_order_byXsumXlocalX_descX();
        final List<List<Double>> list = traversal.toList();
        assertEquals(list.get(0).size(), 3);
        assertEquals(list.get(1).size(), 3);
        //assertEquals(list.get(2).size(),3);  // they both have value 1.0 and thus can't guarantee a tie order
        //assertEquals(list.get(3).size(),1);
        assertEquals(list.get(4).size(), 1);
        assertEquals(list.get(5).size(), 1);
        ///
        assertEquals(2.4d, list.get(0).stream().reduce(0.0d, (a, b) -> a + b), 0.01d);
        assertEquals(1.9d, list.get(1).stream().reduce(0.0d, (a, b) -> a + b), 0.01d);
        assertEquals(1.0d, list.get(2).stream().reduce(0.0d, (a, b) -> a + b), 0.01d);
        assertEquals(1.0d, list.get(3).stream().reduce(0.0d, (a, b) -> a + b), 0.01d);
        assertEquals(0.5d, list.get(4).stream().reduce(0.0d, (a, b) -> a + b), 0.01d);
        assertEquals(0.2d, list.get(5).stream().reduce(0.0d, (a, b) -> a + b), 0.01d);
    }

    @Test
    @LoadGraphWith(MODERN)
    public void g_V_asXvX_mapXbothE_weight_foldX_sumXlocalX_asXsX_selectXv_sX_order_byXselectXsX_descX() {
        final Traversal<Vertex, Map<String, Object>> traversal = get_g_V_asXvX_mapXbothE_weight_foldX_sumXlocalX_asXsX_selectXv_sX_order_byXselectXsX_descX();
        final List<Map<String, Object>> list = traversal.toList();
        assertEquals(convertToVertex(graph, "josh"), list.get(0).get("v"));
        assertEquals(2.4d, (Double) list.get(0).get("s"), 0.1d);
        ///
        assertEquals(convertToVertex(graph, "marko"), list.get(1).get("v"));
        assertEquals(1.9d, (Double) list.get(1).get("s"), 0.1d);
        //
        assertEquals(1.0d, (Double) list.get(2).get("s"), 0.1d);   // they both have 1.0 so you can't test the "v" as().
        assertEquals(1.0d, (Double) list.get(3).get("s"), 0.1d);
        ///
        assertEquals(convertToVertex(graph, "vadas"), list.get(4).get("v"));
        assertEquals(0.5d, (Double) list.get(4).get("s"), 0.1d);
        ///
        assertEquals(convertToVertex(graph, "peter"), list.get(5).get("v"));
        assertEquals(0.2d, (Double) list.get(5).get("s"), 0.1d);
    }

    @Test
    @LoadGraphWith(MODERN)
    public void g_V_hasLabelXpersonX_order_byXageX() {
        final Traversal<Vertex, Vertex> traversal = get_g_V_hasLabelXpersonX_order_byXageX();
        printTraversalForm(traversal);
        checkResults(Arrays.asList(convertToVertex(graph, "vadas"), convertToVertex(graph, "marko"), convertToVertex(graph, "josh"), convertToVertex(graph, "peter")), traversal);
    }

    @Test
    @LoadGraphWith(MODERN)
    public void g_V_hasLabelXpersonX_fold_orderXlocalX_byXageX() {
        final Traversal<Vertex, List<Vertex>> traversal = get_g_V_hasLabelXpersonX_fold_orderXlocalX_byXageX();
        printTraversalForm(traversal);
        final List<Vertex> list = traversal.next();
        assertEquals(convertToVertex(graph, "vadas"), list.get(0));
        assertEquals(convertToVertex(graph, "marko"), list.get(1));
        assertEquals(convertToVertex(graph, "josh"), list.get(2));
        assertEquals(convertToVertex(graph, "peter"), list.get(3));
    }

    @Test
    @LoadGraphWith(MODERN)
    public void g_V_hasLabelXpersonX_order_byXvalueXageX_descX_name() {
        final Traversal<Vertex, String> traversal = get_g_V_hasLabelXpersonX_order_byXvalueXageX_descX_name();
        printTraversalForm(traversal);
        checkOrderedResults(Arrays.asList("peter", "josh", "marko", "vadas"), traversal);
    }

    @Test
    @LoadGraphWith(MODERN)
    public void g_V_properties_order_byXkey_descX_key() {
        final Traversal<Vertex, String> traversal = get_g_V_properties_order_byXkey_descX_key();
        printTraversalForm(traversal);
        checkOrderedResults(Arrays.asList(
                "name", "name", "name", "name", "name", "name",
                "lang", "lang",
                "age", "age", "age", "age"), traversal);
    }

    @Test
    @LoadGraphWith(GRATEFUL)
    public void g_V_hasXsong_name_OHBOYX_outXfollowedByX_outXfollowedByX_order_byXperformancesX_byXsongType_descX() {
        final Traversal<Vertex, Vertex> traversal = get_g_V_hasXsong_name_OHBOYX_outXfollowedByX_outXfollowedByX_order_byXperformancesX_byXsongType_descX();
        printTraversalForm(traversal);
        int counter = 0;
        String lastSongType = "a";
        int lastPerformances = Integer.MIN_VALUE;
        while (traversal.hasNext()) {
            final Vertex vertex = traversal.next();
            final String currentSongType = vertex.value("songType");
            final int currentPerformances = vertex.value("performances");
            assertTrue(currentPerformances == lastPerformances || currentPerformances > lastPerformances);
            if (currentPerformances == lastPerformances)
                assertTrue(currentSongType.equals(lastSongType) || currentSongType.compareTo(lastSongType) < 0);
            lastSongType = currentSongType;
            lastPerformances = currentPerformances;
            counter++;
        }
        assertEquals(144, counter);
    }

    @Test
    @LoadGraphWith(MODERN)
    public void g_V_both_hasLabelXpersonX_order_byXage_descX_limitX5X_name() {
        final Traversal<Vertex, String> traversal = get_g_V_both_hasLabelXpersonX_order_byXage_descX_limitX5X_name();
        printTraversalForm(traversal);
        checkOrderedResults(Arrays.asList("peter", "josh", "josh", "josh", "marko"), traversal);
    }

    @Test
    @IgnoreEngine(TraversalEngine.Type.STANDARD) // validating the internal sort/limit works in GraphComputer
    @LoadGraphWith(MODERN)
    public void g_V_both_hasLabelXpersonX_order_byXage_descX_name() {
        final Traversal<Vertex, String> traversal = get_g_V_both_hasLabelXpersonX_order_byXage_descX_name();
        traversal.asAdmin().applyStrategies();
        if (!TraversalHelper.getFirstStepOfAssignableClass(OrderGlobalStep.class, traversal.asAdmin()).isPresent())
            return; // total hack to avoid providers that don't compile to OrderGlobalStep
        TraversalHelper.getFirstStepOfAssignableClass(OrderGlobalStep.class, traversal.asAdmin()).get().setLimit(1);
        printTraversalForm(traversal);
        final List<String> results = traversal.toList();
        assertTrue(results.size() < 8);
        assertFalse(traversal.hasNext());
    }

    @Test
    @LoadGraphWith(GRATEFUL)
    public void g_V_hasLabelXsongX_order_byXperformances_descX_byXnameX_rangeX110_120X_name() {
        final Traversal<Vertex, String> traversal = get_g_V_hasLabelXsongX_order_byXperformances_descX_byXnameX_rangeX110_120X_name();
        printTraversalForm(traversal);
        checkOrderedResults(Arrays.asList(
                "WANG DANG DOODLE", "THE ELEVEN", "WAY TO GO HOME", "FOOLISH HEART",
                "GIMME SOME LOVING", "DUPREES DIAMOND BLUES", "CORRINA", "PICASSO MOON",
                "KNOCKING ON HEAVENS DOOR", "MEMPHIS BLUES"), traversal);
    }

    @Test
    @LoadGraphWith(MODERN)
    public void g_V_hasLabelXpersonX_group_byXnameX_byXoutE_weight_sumX_orderXlocalX_byXvaluesX() {
        final Traversal<Vertex, Map<String, Number>> traversal = get_g_V_hasLabelXpersonX_group_byXnameX_byXoutE_weight_sumX_orderXlocalX_byXvaluesX();
        printTraversalForm(traversal);
        assertTrue(traversal.hasNext());
        final Map<String, Number> m = traversal.next();
        assertFalse(traversal.hasNext());
        assertEquals(3, m.size());
        final Iterator<Map.Entry<String, Number>> iterator = m.entrySet().iterator();
        Map.Entry<String, Number> entry = iterator.next();
        assertEquals("peter", entry.getKey());
        assertEquals(0.2, entry.getValue().doubleValue(), 0.0001);
        entry = iterator.next();
        assertEquals("josh", entry.getKey());
        assertEquals(1.4, entry.getValue().doubleValue(), 0.0001);
        entry = iterator.next();
        assertEquals("marko", entry.getKey());
        assertEquals(1.9, entry.getValue().doubleValue(), 0.0001);
    }

    @Test
    @LoadGraphWith(MODERN)
    public void g_V_hasLabelXpersonX_group_byXnameX_byXoutE_weight_sumX_unfold_order_byXvalues_descX() {
        final Traversal<Vertex, Map.Entry<String, Number>> traversal = get_g_V_hasLabelXpersonX_group_byXnameX_byXoutE_weight_sumX_unfold_order_byXvalues_descX();
        printTraversalForm(traversal);
        assertTrue(traversal.hasNext());

        // the object should be a Map.Entry, but GLVs don't have that object so the assertion is made a bit more friendly.
        Object o = traversal.next();
        Map.Entry<String, Number> entry = o instanceof Map.Entry ? (Map.Entry) o : ((Map<String,Number>) o).entrySet().iterator().next();
        assertEquals("marko", entry.getKey());
        assertEquals(1.9, entry.getValue().doubleValue(), 0.0001);
        o = traversal.next();
        entry = o instanceof Map.Entry ? (Map.Entry) o : ((Map<String,Number>) o).entrySet().iterator().next();
        assertEquals("josh", entry.getKey());
        assertEquals(1.4, entry.getValue().doubleValue(), 0.0001);
        o = traversal.next();
        entry = o instanceof Map.Entry ? (Map.Entry) o : ((Map<String,Number>) o).entrySet().iterator().next();
        assertEquals("peter", entry.getKey());
        assertEquals(0.2, entry.getValue().doubleValue(), 0.0001);
        assertFalse(traversal.hasNext());
    }

    @Test
    @LoadGraphWith(MODERN)
    public void g_VX1X_valueMapXtrueX_orderXlocalX_byXkeys_descXunfold() {
        final Traversal<Vertex, ?> traversal = get_g_VX1X_valueMapXtrueX_orderXlocalX_byXkeys_descXunfold(convertToVertexId(graph, "marko"));
        printTraversalForm(traversal);

        final Object name = traversal.next();
        assertEquals("name", getKey(name));
        final Object label = traversal.next();
        assertEquals(T.label, getKey(label));
        final Object id = traversal.next();
        assertEquals(T.id, getKey(id));
        final Object age = traversal.next();
        assertEquals("age", getKey(age));

        assertThat(traversal.hasNext(), is(false));
    }

    public Object getKey(final Object kv) {
        // remotes return LinkedHashMap and embedded returns Map.Entry :/
        if (kv instanceof Map.Entry)
            return ((Map.Entry) kv).getKey();
        else if (kv instanceof Map)
            return ((Map) kv).keySet().iterator().next();
        else
            throw new IllegalStateException("Returned value should be a Map or Map.Entry but got: " + kv.getClass().getName());
    }

    public static class Traversals extends OrderTest {

        @Override
        public Traversal<Vertex, String> get_g_V_name_order() {
            return g.V().<String>values("name").order();
        }

        @Override
        public Traversal<Vertex, String> get_g_V_name_order_byXa1_b1X_byXb2_a2X() {
            return g.V().<String>values("name").order().by((a, b) -> a.substring(1, 2).compareTo(b.substring(1, 2))).by((a, b) -> b.substring(2, 3).compareTo(a.substring(2, 3)));
        }

        @Override
        public Traversal<Vertex, String> get_g_V_order_byXname_incrX_name() {
            return g.V().order().by("name", Order.incr).values("name");
        }

        @Override
        public Traversal<Vertex, String> get_g_V_order_byXname_ascX_name() {
            return g.V().order().by("name", Order.asc).values("name");
        }

        @Override
        public Traversal<Vertex, String> get_g_V_order_byXnameX_name() {
            return g.V().order().by("name").values("name");
        }

        @Override
        public Traversal<Vertex, Double> get_g_V_outE_order_byXweight_decrX_weight() {
            return g.V().outE().order().by("weight", Order.decr).values("weight");
        }

        @Override
        public Traversal<Vertex, Double> get_g_V_outE_order_byXweight_descX_weight() {
            return g.V().outE().order().by("weight", desc).values("weight");
        }

        @Override
        public Traversal<Vertex, String> get_g_V_order_byXname_a1_b1X_byXname_b2_a2X_name() {
            return g.V().order().
                    <String>by("name", (a, b) -> a.substring(1, 2).compareTo(b.substring(1, 2))).
                    <String>by("name", (a, b) -> b.substring(2, 3).compareTo(a.substring(2, 3))).values("name");
        }

        @Override
        public Traversal<Vertex, Map<String, Vertex>> get_g_V_asXaX_outXcreatedX_asXbX_order_byXshuffleX_selectXa_bX() {
            return g.V().as("a").out("created").as("b").order().by(Order.shuffle).select("a", "b");
        }

        @Override
        public Traversal<Vertex, Map<Integer, Integer>> get_g_VX1X_hasXlabel_personX_mapXmapXint_ageXX_orderXlocalX_byXvalues_descX_byXkeys_ascX(final Object v1Id) {
            return g.V(v1Id).hasLabel("person").map(v -> {
                final Map<Integer, Integer> map = new HashMap<>();
                map.put(1, (int) v.get().value("age"));
                map.put(2, (int) v.get().value("age") * 2);
                map.put(3, (int) v.get().value("age") * 3);
                map.put(4, (int) v.get().value("age"));
                return map;
            }).order(Scope.local).by(Column.values, desc).by(keys, Order.asc);
        }

        @Override
        public Traversal<Vertex, Vertex> get_g_V_order_byXoutE_count_descX() {
            return g.V().order().by(outE().count(), desc);
        }

        @Override
        public Traversal<Vertex, Map<String, List<Vertex>>> get_g_V_group_byXlabelX_byXname_order_byXdescX_foldX() {
            return g.V().<String, List<Vertex>>group().by(T.label).by(__.values("name").order().by(desc).fold());
        }

        @Override
<<<<<<< HEAD
        public Traversal<Vertex, List<Double>> get_g_V_mapXbothE_weight_foldX_order_byXsumXlocalX_descX() {
            return g.V().map(__.bothE().<Double>values("weight").fold()).order().by(__.sum(Scope.local), Order.desc);
=======
        public Traversal<Vertex, List<Double>> get_g_V_localXbothE_weight_foldX_order_byXsumXlocalX_descX() {
            return g.V().local(__.bothE().<Double>values("weight").fold()).order().by(__.sum(Scope.local), desc);
>>>>>>> 6673cbd7
        }

        @Override
        public Traversal<Vertex, Map<String, Object>> get_g_V_asXvX_mapXbothE_weight_foldX_sumXlocalX_asXsX_selectXv_sX_order_byXselectXsX_descX() {
            return g.V().as("v").map(__.bothE().<Double>values("weight").fold()).sum(Scope.local).as("s").select("v", "s").order().by(__.select("s"), desc);
        }

        @Override
        public Traversal<Vertex, Vertex> get_g_V_hasLabelXpersonX_order_byXageX() {
            return g.V().hasLabel("person").order().by("age");
        }

        @Override
        public Traversal<Vertex, List<Vertex>> get_g_V_hasLabelXpersonX_fold_orderXlocalX_byXageX() {
            return g.V().hasLabel("person").fold().order(Scope.local).by("age");
        }

        @Override
        public Traversal<Vertex, String> get_g_V_hasLabelXpersonX_order_byXvalueXageX_descX_name() {
            return g.V().hasLabel("person").order().<Vertex>by(v -> v.value("age"), desc).values("name");
        }

        @Override
        public Traversal<Vertex, String> get_g_V_properties_order_byXkey_descX_key() {
            return g.V().properties().order().by(T.key, desc).key();
        }

        @Override
        public Traversal<Vertex, Vertex> get_g_V_hasXsong_name_OHBOYX_outXfollowedByX_outXfollowedByX_order_byXperformancesX_byXsongType_descX() {
            return g.V().has("song", "name", "OH BOY").out("followedBy").out("followedBy").order().by("performances").by("songType", desc);
        }

        @Override
        public Traversal<Vertex, String> get_g_V_both_hasLabelXpersonX_order_byXage_descX_limitX5X_name() {
            return g.V().both().hasLabel("person").order().by("age", desc).limit(5).values("name");
        }

        @Override
        public Traversal<Vertex, String> get_g_V_both_hasLabelXpersonX_order_byXage_descX_name() {
            return g.V().both().hasLabel("person").order().by("age", desc).values("name");
        }

        @Override
        public Traversal<Vertex, String> get_g_V_hasLabelXsongX_order_byXperformances_descX_byXnameX_rangeX110_120X_name() {
            return g.V().hasLabel("song").order().by("performances", desc).by("name").range(110, 120).values("name");
        }

        @Override
        public Traversal<Vertex, Map<String, Number>> get_g_V_hasLabelXpersonX_group_byXnameX_byXoutE_weight_sumX_orderXlocalX_byXvaluesX() {
            return g.V().hasLabel("person").<String, Number>group().by("name").by(outE().values("weight").sum()).order(Scope.local).by(Column.values);
        }

        @Override
        public Traversal<Vertex, Map.Entry<String, Number>> get_g_V_hasLabelXpersonX_group_byXnameX_byXoutE_weight_sumX_unfold_order_byXvalues_descX() {
            return g.V().hasLabel("person").group().by("name").by(outE().values("weight").sum()).<Map.Entry<String, Number>>unfold().order().by(Column.values, desc);
        }

        @Override
        public Traversal<Vertex, Map.Entry<Object, Object>> get_g_VX1X_valueMapXtrueX_orderXlocalX_byXkeys_descXunfold(final Object v1Id) {
            return g.V(v1Id).valueMap(true).order(Scope.local).by(keys, desc).unfold();
        }
    }
}<|MERGE_RESOLUTION|>--- conflicted
+++ resolved
@@ -548,13 +548,8 @@
         }
 
         @Override
-<<<<<<< HEAD
         public Traversal<Vertex, List<Double>> get_g_V_mapXbothE_weight_foldX_order_byXsumXlocalX_descX() {
             return g.V().map(__.bothE().<Double>values("weight").fold()).order().by(__.sum(Scope.local), Order.desc);
-=======
-        public Traversal<Vertex, List<Double>> get_g_V_localXbothE_weight_foldX_order_byXsumXlocalX_descX() {
-            return g.V().local(__.bothE().<Double>values("weight").fold()).order().by(__.sum(Scope.local), desc);
->>>>>>> 6673cbd7
         }
 
         @Override
